--- conflicted
+++ resolved
@@ -132,8 +132,9 @@
 	public void initialize() {
 		bipCoordinator.initialize();
 	}
-
+	
 	public void start() {
+		delayedSpecifyGlue(glueHolder);
 		bipCoordinator.start();
 	}
 
@@ -143,14 +144,12 @@
 
 	}
 
-<<<<<<< HEAD
 	BIPGlue glueHolder;
 
 	public synchronized void specifyGlue(BIPGlue glue) {
 		glueHolder = glue;
 	}
 
-=======
 	public void execute() {
 		if (this.interactionExecutor == null) {
 			setInteractionExecutor(this);
@@ -159,7 +158,7 @@
 		bipCoordinator.execute();
 	}
 	
->>>>>>> b017dc22
+
 	/**
 	 * Sends interactions-glue to the BIP Coordinator Sends data-glue to the Data Encoder.
 	 * 
@@ -455,62 +454,7 @@
 		if (isEngineExecuting)
 			bipCoordinator.executeInteractions(portGroupsToExecute);
 	}
-<<<<<<< HEAD
-
-	/**
-	 * Data is provided.
-	 * 
-	 * @param providingPort
-	 *            the providing port
-	 * @param requiringComponentType
-	 *            the requiring component type
-	 * @param dataName
-	 *            the data name
-	 * @return the string
-	 */
-	private String dataIsProvided(Port providingPort, String requiringComponentType, String dataName) {
-		BIPComponent providingComponent = providingPort.component();
-		assert (componentBehaviourMapping.get(providingComponent) != null);
-		for (DataWire wire : this.componentDataWires.get(requiringComponentType).get(dataName)) {
-			if (wire.getFrom().getSpecType()
-					.equals(componentBehaviourMapping.get(providingComponent).getComponentType())) {
-				Set<Port> portsProviding = componentBehaviourMapping.get(providingComponent).getDataProvidingPorts(
-						wire.getFrom().getId());
-				for (Port outport : portsProviding) {
-					if (outport.getId().equals(providingPort.getId())
-							&& outport.getSpecType().equals(providingPort.getSpecType())) {
-						return wire.getFrom().getId();
-					}
-				}
-			}
-		}
-		return null;
-
-	}
-
-	public void start() {
-		delayedSpecifyGlue(glueHolder);
-		bipCoordinator.start();
-	}
-
-	public void stop() {
-		isEngineExecuting = false;
-		bipCoordinator.stop();
-
-	}
-
-	public void execute() {
-		if (this.interactionExecutor == null) {
-			setInteractionExecutor(this);
-		}
-		isEngineExecuting = true;
-		bipCoordinator.execute();
-	}
-
-
-=======
-	
->>>>>>> b017dc22
+
 	/**
 	 * For each port which is neither enabled, nor disabled, for each data that the port needs, 
 	 * the method gets the data from other components (based on data-wires), calls the checkEnabledness method of Executor and finally
