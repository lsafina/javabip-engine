package org.bip.engine;

import java.io.FileNotFoundException;
import java.io.FileOutputStream;
import java.io.PrintStream;
import java.util.ArrayList;
import java.util.HashSet;
import java.util.Hashtable;
import java.util.Map.Entry;
import java.util.concurrent.atomic.AtomicInteger;

import java.io.FileNotFoundException;
import java.io.FileOutputStream;
import java.io.PrintStream;

import org.bip.api.*;
import org.bip.behaviour.Port;
import org.bip.exceptions.BIPEngineException;
import org.bip.glue.BIPGlue;
import org.slf4j.Logger;
import org.slf4j.LoggerFactory;

/**
 * Orchestrates the execution of the behaviour, glue and current state encoders.
<<<<<<< HEAD
 * At the initialization phase, it receives information about the behaviour of 
 * BIP components sends this to the behaviour encoder and orders it to compute the total behaviour BDD.
 * At the initialization phase, it also orders the glue encoder to compute the glue BDD. During each execution cycle, it receives information about 
 * the current state of the BIP components and their disabled ports, sends this to the current state encoder 
 * and orders it to compute the current state BDDs. When a new interaction is chosen by the engine, it notifies all the BIP components.
 * @author mavridou
=======
 * At the initialization phase, it receives information about the behaviour of
 * BIP components sends this to the behaviour encoder and orders it to compute
 * the total behaviour BDD. At the initialization phase, it also orders the glue
 * encoder to compute the glue BDD. During each execution cycle, it receives
 * information about the current state of the BIP components and their disabled
 * ports, sends this to the current state encoder and orders it to compute the
 * current state BDDs. When a new interaction is chosen by the engine, it
 * notifies all the BIP components.
>>>>>>> ed169f0b
 */
public class BIPCoordinatorImpl implements BIPCoordinator, Runnable {

	private Logger logger = LoggerFactory.getLogger(BIPCoordinatorImpl.class);
	private GlueEncoder glueenc = new GlueEncoderImpl();
	private BehaviourEncoder behenc = new BehaviourEncoderImpl();
	private CurrentStateEncoder currstenc = new CurrentStateEncoderImpl();
	private BDDBIPEngine engine = new BDDBIPEngineImpl();

	private Hashtable<BIPComponent, Integer> reversedIdentityMapping = new Hashtable<BIPComponent, Integer>();
	private Hashtable<Integer, BIPComponent> identityMapping = new Hashtable<Integer, BIPComponent>();
	private Hashtable<Integer, Behaviour> behaviourMapping = new Hashtable<Integer, Behaviour>();
	private HashSet<BIPComponent> componentsHaveInformed = new HashSet<BIPComponent>();

	/** Identification number for local use */
	private AtomicInteger idGenerator = new AtomicInteger(0);

	/** Number of ports of components registered */
	private int noPorts;

	/** Number of states of components registered */
	private int noStates;

	/**
	 * Number of components registered
	 */
	public int noComponents;

	private Thread engineThread;

	private boolean isEngineExecuting;

	public BIPCoordinatorImpl() {

		// redirectSystemErr();

		glueenc.setBehaviourEncoder(behenc);
		glueenc.setEngine(engine);
		glueenc.setBIPCoordinator(this);

		behenc.setEngine(engine);
		behenc.setBIPCoordinator(this);

		currstenc.setBehaviourEncoder(behenc);
		currstenc.setEngine(engine);
		currstenc.setBIPCoordinator(this);

		engine.setOSGiBIPEngine(this);
	}

	/**
	 * We require to have components registered before glue is specified, so
	 * functions of BehEnc are executed properly.
	 */
	public synchronized void specifyGlue(BIPGlue glue) {
		glueenc.specifyGlue(glue);
		computeGlueAndInformEngine();
		computeTotalBehaviourAndInformEngine();
	}

	public synchronized void computeTotalBehaviourAndInformEngine() {
		engine.informTotalBehaviour(behenc.totalBehaviour());
	}

	public synchronized void computeGlueAndInformEngine() {
		engine.informGlue(glueenc.totalGlue());
	}

	public synchronized void register(BIPComponent component, Behaviour behaviour) {
		if (reversedIdentityMapping.contains(component)) {
			try {
				throw new BIPEngineException("Component has already registered before.");
			} catch (BIPEngineException e) {
				e.printStackTrace();
				logger.error(e.getMessage());
			}
		}
		logger.info("********************************* Register *************************************");

		// atomically adds one
		int registeredComponentID = idGenerator.getAndIncrement(); 

		reversedIdentityMapping.put(component, registeredComponentID);
		// logger.info("Component: {} with identity {}",component.getName(),
		// reversedIdentityMapping.get(component));
		logger.info("Component: {} ", component.getName());
		identityMapping.put(registeredComponentID, component);
		behaviourMapping.put(registeredComponentID, behaviour);
		int componentPorts = ((ArrayList<Port>)behaviour.getEnforceablePorts()).size();
		int componentStates = ((ArrayList<String>)behaviour.getStates()).size();

		behenc.createBDDNodes(registeredComponentID, componentPorts, componentStates);

		for (int i = 0; i < componentPorts; i++) {
			engine.getPositionsOfPorts().add(noPorts + noStates + componentStates + i);
		}
		noPorts = noPorts + componentPorts;
		noStates = noStates + componentStates;
		noComponents++;
		logger.info("******************************************************************************");
	}

	public synchronized void inform(BIPComponent component, String currentState, ArrayList<Port> disabledPorts) {

		if (componentsHaveInformed.contains(component)) {
			try {
				logger.info("************************** Second Inform *************************************");
				// logger.info("Component: {} with identity {}",component.getName(),
				// reversedIdentityMapping.get(component));
				logger.info("Component: {}", component.getName());
				logger.info("informs that is at state: {}", currentState);
				logger.info("******************************************************************************");

				throw new BIPEngineException("Component has already informed the engine in this execution cycle.");
			} catch (BIPEngineException e) {
				logger.error(e.getMessage());
			}
		}

		if (reversedIdentityMapping.containsKey(component) == true) {
			componentsHaveInformed.add(component);
			logger.debug("Number of components that have informed {}", componentsHaveInformed.size());
		} else {
			try {
				throw new BIPEngineException("Component has not registered yet.");
			} catch (BIPEngineException e) {
				e.printStackTrace();
				logger.error(e.getMessage());
			}
		}

		engine.informCurrentState(component, currstenc.inform(component, currentState, disabledPorts));

		logger.info("********************************* Inform *************************************");
		// logger.info("Component: {} with identity {}",component.getName(),
		// reversedIdentityMapping.get(component));
		logger.info("Component: {}", component.getName());
		logger.info("informs that is at state: {}", currentState);
		logger.info("******************************************************************************");

		synchronized (this) {
			notifyAll();
		}
	}

	public synchronized void execute(ArrayList<BIPComponent> allComponents, Hashtable<BIPComponent, ArrayList<Port>> allPorts) {

		int size = allComponents.size();
		Port[] ports = new Port[size];
		for (int i = 0; i < size; i++) {
			BIPComponent comp = allComponents.get(i);
			if ((allPorts.get(comp) != null) && (!allPorts.get(comp).isEmpty())) {
				ports[i] = allPorts.get(comp).get(0);
			}
			if (ports[i] == null) {
				allComponents.get(i).execute(null);
				// TODO: instead of sending null is there a better solution?
			} else {
				allComponents.get(i).execute(ports[i].id);
			}
		}
	}

	public void run() {

		if (glueenc.totalGlue() == null) {
			try {
				throw new BIPEngineException("Glue BDD is null after execute");
			} catch (BIPEngineException e) {
				e.printStackTrace();
				logger.error("Total Glue BDD is null");
			}
		}
		logger.info("Engine thread is started.");
		while (true) {
			synchronized (this) {
				logger.debug("isEngineExecuting: {} ", isEngineExecuting);
				logger.debug("noComponents: {}, componentCounter: {}", noComponents, componentsHaveInformed.size());
				if (noComponents != 0 && componentsHaveInformed.size() == noComponents && isEngineExecuting) {
					componentsHaveInformed.clear();
					engine.runOneIteration();
				} else {

					try {
						wait();

					} catch (InterruptedException e) {
						logger.warn("Engine run is interrupted: {}", Thread.currentThread().getName());
						for (BIPComponent component : identityMapping.values()) {
							//component.deregister();
						}
						reversedIdentityMapping.clear();
						identityMapping.clear();
						behaviourMapping.clear();
						componentsHaveInformed.clear();
						return;
					}
				}
			}
		}
	}

	public void start() {
		engineThread = new Thread(this, "BIPEngine");
		engineThread.start();
	}

	public void stop() {
		engineThread.interrupt();
		isEngineExecuting = false;
		// TODO: unregister components
		// TODO: notify the component that the engine is not working
	}

	public void execute() {
		isEngineExecuting = true;
		synchronized (this) {
			notifyAll();
		}
	}

	public int getNoPorts() {
		return noPorts;
	}

	public int getNoStates() {
		return noStates;
	}

	public Integer getBIPComponentIdentity(BIPComponent component) {
		return reversedIdentityMapping.get(component);
	}

	public BIPComponent getBIPComponent(int identity) {
		return identityMapping.get(identity);
	}

	public Behaviour getBIPComponentBehaviour(int identity) {
		return behaviourMapping.get(identity);
	}

	public int getNoComponents() {
		return noComponents;
	}

	/**
	 * Redirects System.err and sends all data to a file.
	 * 
	 */
	public void redirectSystemErr() {

		try {

			System.setErr(new PrintStream(new FileOutputStream("system_err.txt")));

			String nullString = null;

			// Forcing an exception to have the stacktrace printed on System.err
			// nullString = nullString.toUpperCase();

		} catch (FileNotFoundException ex) {
			ex.printStackTrace();
		}
	}
}<|MERGE_RESOLUTION|>--- conflicted
+++ resolved
@@ -22,23 +22,13 @@
 
 /**
  * Orchestrates the execution of the behaviour, glue and current state encoders.
-<<<<<<< HEAD
  * At the initialization phase, it receives information about the behaviour of 
  * BIP components sends this to the behaviour encoder and orders it to compute the total behaviour BDD.
  * At the initialization phase, it also orders the glue encoder to compute the glue BDD. During each execution cycle, it receives information about 
  * the current state of the BIP components and their disabled ports, sends this to the current state encoder 
  * and orders it to compute the current state BDDs. When a new interaction is chosen by the engine, it notifies all the BIP components.
  * @author mavridou
-=======
- * At the initialization phase, it receives information about the behaviour of
- * BIP components sends this to the behaviour encoder and orders it to compute
- * the total behaviour BDD. At the initialization phase, it also orders the glue
- * encoder to compute the glue BDD. During each execution cycle, it receives
- * information about the current state of the BIP components and their disabled
- * ports, sends this to the current state encoder and orders it to compute the
- * current state BDDs. When a new interaction is chosen by the engine, it
- * notifies all the BIP components.
->>>>>>> ed169f0b
+
  */
 public class BIPCoordinatorImpl implements BIPCoordinator, Runnable {
 
