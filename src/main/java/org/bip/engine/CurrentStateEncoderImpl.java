package org.bip.engine;

import java.util.ArrayList;
import java.util.Hashtable;

import net.sf.javabdd.BDD;

import org.bip.api.BIPComponent;
import org.bip.behaviour.Port;
import org.bip.exceptions.BIPEngineException;

import org.slf4j.Logger;
import org.slf4j.LoggerFactory;

/** Computes the BDD of the Current State of all components */
public class CurrentStateEncoderImpl implements CurrentStateEncoder {

	private BehaviourEncoder behaviourEncoder; 
	private BDDBIPEngine engine;
	private BIPCoordinator wrapper;

	private Logger logger = LoggerFactory.getLogger(CurrentStateEncoderImpl.class);


	public BDD inform(BIPComponent component, String currentState, ArrayList<Port> disabledPorts) {
		Integer CompID = wrapper.getBIPComponentIdentity(component);
<<<<<<< HEAD
		ArrayList<String> componentStates = (ArrayList<String>) wrapper.getBIPComponentBehaviour(CompID).getStates();
=======
		ArrayList<String> componentStates = wrapper.getBIPComponentBehaviour(CompID).getStates();
		
		if (currentState == null) {
	        try {
				throw new BIPEngineException("Current State of component is null");
			} catch (BIPEngineException e) {
				e.printStackTrace();
				logger.error("Component did not inform about its current state correctly");
			}
	      }
>>>>>>> 57b0650e

		int StateID = 0;
		for (int i = 1; i <= componentStates.size(); i++) {
			if (componentStates.get(i - 1).equals(currentState)) {
				StateID = i;
				break;
			}
		}

		int[] noDisabledPorts = new int[disabledPorts.size()];
		Hashtable<String, ArrayList<Port>> statePorts = new Hashtable<String, ArrayList<Port>>();
		statePorts = (Hashtable<String, ArrayList<Port>>) wrapper.getBIPComponentBehaviour(CompID).getStateToPorts();
		ArrayList<Port> componentPorts = new ArrayList<Port>();
		componentPorts = statePorts.get(currentState);

		for (int l = 0; l < disabledPorts.size(); l++) {
			int k = 0;
			while (disabledPorts.get(l) != componentPorts.get(k)) {
				if (k == statePorts.get(StateID).size() - 1) {
					try {
						throw new BIPEngineException("Disabled Port cannot be found.");
					} catch (BIPEngineException e) {
						e.printStackTrace();
						logger.error(e.getMessage());	
					} 
				}
				k++;
			}
			if (disabledPorts.get(l) == componentPorts.get(k))
				noDisabledPorts[noDisabledPorts.length - 1] = k;
		}

		return componentCurrentStateBDD(CompID, StateID, noDisabledPorts);
	}

	private synchronized BDD componentCurrentStateBDD(Integer ComponentID, int stateID, int[] disabledPorts) {

		int noStates =  ((ArrayList<String>) wrapper.getBIPComponentBehaviour(ComponentID).getStates()).size();
		int noPorts = ((ArrayList<Port>)wrapper.getBIPComponentBehaviour(ComponentID).getEnforceablePorts()).size();
		BDD[] portsBDDs = new BDD[noPorts];
		BDD[] statesBDDs = new BDD[noStates];

		for (int i = 0; i < noPorts; i++) {
			portsBDDs[i] = behaviourEncoder.getPortBDDs().get(ComponentID)[i];
		}
		for (int j = 0; j < noStates; j++) {
			statesBDDs[j] = behaviourEncoder.getStateBDDs().get(ComponentID)[j];
		}

		BDD partialBDD[] = new BDD[2];
		BDD aux1 = null;
		try {
			aux1 = engine.getBDDManager().one();
			for (int k = 1; k <= noStates; k++) {
				if (stateID == k) {
					partialBDD[0] = aux1.and(statesBDDs[k - 1]);
				} else {
					partialBDD[0] = aux1.and(statesBDDs[k - 1].not());
				}
				if (k != noStates) {
					aux1.free();
					aux1 = partialBDD[0];
				}
			}
		} finally {
			if (aux1 != null)
				aux1.free();
		}

		BDD aux2 = null;
		try {
			aux2 = engine.getBDDManager().one();
			for (int k = 0; k < disabledPorts.length; k++) {
				partialBDD[1] = aux2.and(portsBDDs[disabledPorts[k]].not());
				if (k != disabledPorts.length - 1) {
					aux2.free();
					aux2 = partialBDD[1];
				}
			}
		} finally {
			if (aux2 != null)
				aux2.free();
		}

		BDD componentCurrentStateBDD;
		if (disabledPorts.length != 0) {
			componentCurrentStateBDD = partialBDD[0].and(partialBDD[1]);
			partialBDD[0].free();
			partialBDD[1].free();
		} else {
			componentCurrentStateBDD = partialBDD[0];
		}
		
		if (componentCurrentStateBDD == null) {
	        try {
				throw new BIPEngineException("Current State BDD of component is null");
			} catch (BIPEngineException e) {
				e.printStackTrace();
				logger.error(" Current State BDD was not computed correctly");
			}
	      }


		return componentCurrentStateBDD;
	}
	
	public void setBIPCoordinator(BIPCoordinator wrapper) {
		this.wrapper = wrapper;

	}

	public void setBehaviourEncoder(BehaviourEncoder behaviourEncoder) {
		this.behaviourEncoder = behaviourEncoder;
	}

	public void setEngine(BDDBIPEngine engine) {
		this.engine = engine;
	}


}<|MERGE_RESOLUTION|>--- conflicted
+++ resolved
@@ -24,10 +24,8 @@
 
 	public BDD inform(BIPComponent component, String currentState, ArrayList<Port> disabledPorts) {
 		Integer CompID = wrapper.getBIPComponentIdentity(component);
-<<<<<<< HEAD
+
 		ArrayList<String> componentStates = (ArrayList<String>) wrapper.getBIPComponentBehaviour(CompID).getStates();
-=======
-		ArrayList<String> componentStates = wrapper.getBIPComponentBehaviour(CompID).getStates();
 		
 		if (currentState == null) {
 	        try {
@@ -37,7 +35,7 @@
 				logger.error("Component did not inform about its current state correctly");
 			}
 	      }
->>>>>>> 57b0650e
+
 
 		int StateID = 0;
 		for (int i = 1; i <= componentStates.size(); i++) {
