package org.bip.engine;

import java.util.ArrayList;
import java.util.Collection;
import java.util.HashSet;
import java.util.Hashtable;
import java.util.Iterator;
import java.util.Map;
import java.util.Map.Entry;
import java.util.concurrent.Semaphore;

import org.bip.api.BIPComponent;
import org.bip.api.BIPEngine;
import org.bip.api.Behaviour;
import org.bip.behaviour.Port;
import org.bip.exceptions.BIPEngineException;
import org.bip.glue.BIPGlue;
import org.bip.glue.DataWire;
import org.slf4j.Logger;
import org.slf4j.LoggerFactory;

// There is no need for DataCoordinator interface, just DataCoordinatorImpl will implement BIP engine interface.
// DataCoordinatorImpl needs BIP coordinator ( BIP Engine again ) that actual does all the computation of BIP
// engine. DataCoordinatorImpl takes care of only of data querying and passing to BIP executors.

// DataCoordinator intercepts call register and inform from BIPExecutor. For each BIPComponent it
// creates a Proxy of BIPComponent (also BIPComponent class) that is registered with BIPCoordinator.
// This BIPComponent proxy is the identity provided to BIPCordinator. Now, DataCordinator implements
// just BIPEngine interface so it able also to intercept informs and translate it into proper informs.
// BIPComponent Proxy can intercept execute functions invoked by BIPCoordinator and enrich with data
// provided by DataCoordinatorImpl. Thus, Proxy BIPComponent knows about DataCoordinatorImpl, and
// original BIPcomponent, so BIPcomponent proxy can query DataCoordinatorIMpl for the data and call
// function execute of the original BIPComponent with proper data.

public class DataCoordinatorImpl implements BIPEngine, InteractionExecutor, Runnable {

	private Logger logger = LoggerFactory.getLogger(BIPCoordinatorImpl.class);

	private ArrayList<BIPComponent> registeredComponents = new ArrayList<BIPComponent>();

	/**
	 * Helper hashtable with integers representing the local identities of
	 * registered components as the keys and the Behaviours of these components
	 * as the values.
	 */
	private Hashtable<BIPComponent, Behaviour> componentBehaviourMapping = new Hashtable<BIPComponent, Behaviour>();
	/**
	 * Helper hashset of the components that have informed in an execution
	 * cycle.
	 */
	private Hashtable<BIPComponent, ArrayList<Port>> componentUndecidedPorts = new Hashtable<BIPComponent, ArrayList<Port>>();
	/**
	 * Helper hashset of the components that have informed in an execution
	 * cycle.
	 */
	private HashSet<BIPComponent> componentsHaveInformed = new HashSet<BIPComponent>();
	/**
	 * Helper hashtable with strings as keys representing the component type of
	 * the registered components and ArrayList of BIPComponent instances that
	 * correspond to the component type specified in the key.
	 */
	private Hashtable<String, ArrayList<BIPComponent>> typeInstancesMapping = new Hashtable<String, ArrayList<BIPComponent>>();

	/**
	 * Create instances of all the the Data Encoder and of the BIPCoordinator
	 */
	private DataEncoder dataEncoder = new DataEncoderImpl();
	private BIPCoordinator BIPCoordinator = new BIPCoordinatorImpl();
	// TODO the dataCoordinator and the BIPcoordinator have different engines.
	// I think it is not good. Has to be investigated.
	private BDDBIPEngine engine = new BDDBIPEngineImpl();

	ArrayList<DataWire> dataWires;

	public DataCoordinatorImpl() {
		dataEncoder.setEngine(engine);
		BIPCoordinator.setInteractionExecutor(this);
	}

	public void specifyGlue(BIPGlue glue) {
		BIPCoordinator.specifyGlue(glue);
		// this.glue = glue;
		this.dataWires = glue.dataWires;
	}

	public void register(BIPComponent component, Behaviour behaviour) {
		/*
		 * The condition below checks whether the component has already been
		 * registered.
		 */
		try {
			if (component == null) {
				throw new BIPEngineException("Registering component must not be null.");
			}
			if (registeredComponents.contains(component)) {

				logger.error("Component " + component.getName() + " has already registered before.");
				throw new BIPEngineException("Component " + component.getName() + " has already registered before.");

			} else {
				registeredComponents.add(component);
				componentBehaviourMapping.put(component, behaviour);
				BIPCoordinator.register(component, behaviour);
			}
			ArrayList<BIPComponent> componentInstances = new ArrayList<BIPComponent>();

			/*
			 * If this component type already exists in the hashtable, update
			 * the ArrayList of BIPComponents that corresponds to this component
			 * type.
			 */
			if (typeInstancesMapping.containsKey(component.getName())) {
				componentInstances.addAll(typeInstancesMapping.get(component.getName()));
			}

			componentInstances.add(component);
			typeInstancesMapping.put(component.getName(), componentInstances);
		} catch (BIPEngineException e) {
			e.printStackTrace();
		}
	}

	public void inform(BIPComponent component, String currentState, ArrayList<Port> disabledPorts) {
		// for each component store its undecided ports
		componentUndecidedPorts.put(component, getUndecidedPorts(component, disabledPorts));
		// easy implementation: when all the components have informed
		// TODO the data wiring process does not need all the components having
		// informed

		try {
			wireData();
		} catch (BIPEngineException e) {
			// TODO Auto-generated catch block
			e.printStackTrace();
		}
	}

	private void wireData() throws BIPEngineException {
		for (BIPComponent component : registeredComponents) {
			// mapping port <-> data it needs for computing guards
			Map<Port, Iterable<String>> portToDataInForGuard = componentBehaviourMapping.get(component).portToDataInForGuard();
			// for each undecided port of each component :
			for (Port port : componentUndecidedPorts.get(component)) {
				// get list of DataIn needed for its guards
				Iterable<String> dataIn = portToDataInForGuard.get(port);
				// for each DataIn variable get info which components provide it
				// as their outData
				getDataWires(dataIn, componentBehaviourMapping.get(component));

			}
		}
		// executor.getData()
		// executor.checkEnabledness()
		// inform the BIPCoordinator
	}

	private void getDataWires(Iterable<String> dataInNeeded, Behaviour behaviour) throws BIPEngineException {
		// mapping inData <-> outData, where
		// in outData we have a name and a list of components providing it.
		// for one inData there can be several outData variables
		// for each data its different evaluations
		Hashtable<String, ArrayList<Object>> dataEvaluation = new Hashtable<String, ArrayList<Object>>();
		for (String inDataItem : dataInNeeded) {
			for (DataWire wire : this.dataWires) {
				// for this dataVariable: all the values that it can take
				ArrayList<Object> dataValues = new ArrayList<Object>();
				if (wire.to.id.equals(inDataItem) && wire.to.specType.equals(behaviour.getComponentType())) {

					ArrayList<BIPComponent> fromComponents = (ArrayList<BIPComponent>) getBIPComponentInstances(wire.from.specType);
					for (BIPComponent component : fromComponents) {
						// TODO add type instead of int
						dataValues.add(component.getData(inDataItem, int.class));
					}
				}
				dataEvaluation.put(inDataItem, dataValues);
			}

			// Iterable<Boolean> checkEnabledness(Port port,
			// Iterable<Map<String, Object>> data)
		}
		getDataValueTable(dataEvaluation);
	}

	/**
	 * This function takes the structure build from data received from the
	 * executors and changes it to the structure with which the executor can be
	 * questioned vie checkEnabledness method
	 * 
	 * @param dataEvaluation
	 *            Table bipData <-> possible evaluations
	 * @return List of all possible entries, where each entry consists of the
	 *         same number of pairs bipData <-> value
	 */
	private Iterable<Map<String, Object>> getDataValueTable(Hashtable<String, ArrayList<Object>> dataEvaluation) {
		ArrayList<Map<String, Object>> result = new ArrayList<Map<String, Object>>();

		if (dataEvaluation == null || dataEvaluation.entrySet().isEmpty()) {
			// throw exception
			return null;
		}

		// for one bipData get iterator over its values
		Entry<String, ArrayList<Object>> entry = dataEvaluation.entrySet().iterator().next();
		Iterator<Object> iterator = entry.getValue().iterator();

		// for each value of this first bipData
		while (iterator.hasNext()) {
			// create one map, where
			// all the different pairs name<->value will be stored
			// put there the current value of the first bipData
			Hashtable<String, Object> dataRow = new Hashtable<String, Object>();
			String keyCopy = entry.getKey();
			dataRow.put(keyCopy, iterator.next());

			// remove the current data from the initial data table
			// so that it is not treated again further
			ArrayList<Object> valuesCopy = dataEvaluation.remove(keyCopy);
			// treat the other bipData variables
			result.addAll(getNextTableRow(dataEvaluation, dataRow));
			// restore the current data
			dataEvaluation.put(keyCopy, valuesCopy);
		}
		return result;
	}

	/**
	 * This function helps the function getDataValueTable to transform the
	 * structure for the checkEnabledness method
	 * 
	 * @param dataEvaluation
	 *            Table bipData <-> possible evaluations
	 * @param dataRow
	 *            The current row of bipData <-> value pairs already treated
	 *            that needs to be augmented
	 * @return List of possible entries, where each entry consists of the a
	 *         number of pairs bipData <-> value
	 */
	private Collection<Map<String, Object>> getNextTableRow(Hashtable<String, ArrayList<Object>> dataEvaluation, Map<String, Object> dataRow) {
		ArrayList<Map<String, Object>> result = new ArrayList<Map<String, Object>>();
		// if there is no more data left, it means we have constructed one map
		// of all the bipData variables
		if (dataEvaluation == null || dataEvaluation.entrySet().isEmpty()) {
			result.add(dataRow);
			return result;
		}

		// for one bipData get iterator over its values
		Entry<String, ArrayList<Object>> entry = dataEvaluation.entrySet().iterator().next();
		Iterator<Object> iterator = entry.getValue().iterator();

		// for each value of this bipData
		while (iterator.hasNext()) {
			// create a new map, where
			// all the different pairs name<->value will be stored
			// copy there all the previous values
			// (this must be done to escape
			// change of one variable that leads to change of all its copies
			Map<String, Object> thisRow = new Hashtable<String, Object>();
			thisRow.putAll(dataRow);
			// put there the current value of the bipData
			thisRow.put(entry.getKey(), iterator.next());

			// remove the current data from the initial data table
			// so that it is not treated again further
			String keyCopy = entry.getKey();
			ArrayList<Object> valuesCopy = dataEvaluation.remove(keyCopy);
			// treat the other bipData variables
			result.addAll(getNextTableRow(dataEvaluation, thisRow));
			// restore the current data
			dataEvaluation.put(keyCopy, valuesCopy);
		}
		return result;
	}

	public Iterable<BIPComponent> getBIPComponentInstances(String type) throws BIPEngineException {
		ArrayList<BIPComponent> instances = typeInstancesMapping.get(type);
		if (instances == null) {
			try {
				logger.error("No registered component instances for the: {} ", type
						+ " component type. Possible reasons: The name of the component instances was specified in another way at registration.");
				throw new BIPEngineException("Exception in thread " + Thread.currentThread().getName() + " No registered component instances for the component type: " + type
						+ "Possible reasons: The name of the component instances was specified in another way at registration.");
			} catch (BIPEngineException e) {
				e.printStackTrace();
				throw e;
			}
		}
		return instances;
	}

	private ArrayList<Port> getUndecidedPorts(BIPComponent component, ArrayList<Port> disabledPorts) {
		ArrayList<Port> undecidedPorts = new ArrayList<Port>();
		Behaviour behaviour = componentBehaviourMapping.get(component);
		boolean portIsDisabled = false;
		// for each port that we have
		for (Port port : behaviour.getEnforceablePorts()) {
			for (Port disabledPort : disabledPorts) {
				// if it is equal to one of the disabled ports, we mark it as
				// disabled and do not add to the collection of undecided
				if (port.equals(disabledPort)) {
					portIsDisabled = true;
					break;
				}
			}
			if (!portIsDisabled) {
				undecidedPorts.add(port);
			}
			portIsDisabled = false;
		}
		return undecidedPorts;
	}

	public void start() {
		BIPCoordinator.start();
	}

	public void stop() {
		BIPCoordinator.stop();
	}

	public void execute() {
		BIPCoordinator.execute();
	}

<<<<<<< HEAD
	public void informSpecific(BIPComponent decidingComponent, Port decidingPort, Map<BIPComponent, Port> disabledCombinations) throws BIPEngineException {
		
		if (disabledCombinations.isEmpty()){
=======
	public void informSpecific(Map<BIPComponent, Port> disabledCombinations) throws BIPEngineException {
		if (disabledCombinations.isEmpty()) {
>>>>>>> 01391174
			try {
				logger.error("No disabled combination specified in informSpecific. Map of disabledCombinations is empty.");
				throw new BIPEngineException("No disabled combination specified in informSpecific. Map of disabledCombinations is empty.");
			} catch (BIPEngineException e) {
				e.printStackTrace();
<<<<<<< HEAD
			}	
		}
		else if(!registeredComponents.contains(decidingComponent)){
			try {
				logger.error("Deciding component specified in informSpecific is not in the list of registered components");
				throw new BIPEngineException("Deciding component specified in informSpecific is not in the list of registered components");
			} catch (BIPEngineException e) {
				e.printStackTrace();
			}	
		}
		else if(!componentBehaviourMapping.get(decidingComponent).getEnforceablePorts().iterator().equals(decidingPort)){
			try {
				logger.error("Deciding port in informSpecific is not specified in the behaviour of the deciding component.");
				throw new BIPEngineException("Deciding port in informSpecific is not specified in the behaviour of the deciding component.");
			} catch (BIPEngineException e) {
				e.printStackTrace();
			}	
		}
		else{
			Iterator <BIPComponent> disabledComponents = disabledCombinations.keySet().iterator();
			while (disabledComponents.hasNext()){
=======
			}
		} else {
			Iterator<BIPComponent> disabledComponents = disabledCombinations.keySet().iterator();
			while (disabledComponents.hasNext()) {
>>>>>>> 01391174
				BIPComponent component = disabledComponents.next();
				if (!registeredComponents.contains(component)) {
					logger.error("Component " + component.getName() + " specified in the disabledCombinations of informSpecific was not registered.");
					throw new BIPEngineException("Component " + component.getName() + " specified in the disabledCombinations of informSpecific was not registered.");
				}
			}
<<<<<<< HEAD
			engine.informSpecific(dataEncoder.informSpecific(decidingComponent, decidingPort, disabledCombinations));
=======
			// TODO: Throw exceptions about the ports in the DataEncoder (?)
			// TODO: can we please rename dataEncoder.informSpecific?
			// from its name it is not obvious at all that it can return
			// something.
			engine.informSpecific(dataEncoder.informSpecific(disabledCombinations));
			// dataEncoder.informSpecific(disabledCombinations);
>>>>>>> 01391174
		}
		
	}

	/**
	 * BDDBIPEngine informs the BIPCoordinator for the components (and their
	 * associated ports) that are part of the same chosen interaction.
	 * 
	 * Through this function all the components need to be notified. If they are
	 * participating in an interaction then their port to be fired is sent to
	 * them through the execute function of the BIPExecutor. If they are not
	 * participating in an interaction then null is sent to them.
	 * 
	 * @throws BIPEngineException
	 */

	// TODO: when changes in Engine are finished test it and delete
	// executeComponent
	public void executeInteractions(Iterable<Map<BIPComponent, Iterable<Port>>> portsToFire) throws BIPEngineException {
		Iterator<Map<BIPComponent, Iterable<Port>>> enabledCombinations = portsToFire.iterator();
		/*
		 * This is a list of components participating in the
		 * chosen-by-the-engine interactions. This keeps track of the chosen
		 * components in order to differentiate them from the non chosen ones.
		 * Through this function all the components need to be notified. Either
		 * by sending null to them or the port to be fired.
		 */
		ArrayList<BIPComponent> enabledComponents = new ArrayList<BIPComponent>();
		while (enabledCombinations.hasNext()) {
			Map<BIPComponent, Iterable<Port>> oneInteraction = enabledCombinations.next();
			Iterator<BIPComponent> interactionComponents = oneInteraction.keySet().iterator();
			while (interactionComponents.hasNext()) {
				BIPComponent component = interactionComponents.next();
				enabledComponents.add(component);
				Iterator<Port> compPortsToFire = oneInteraction.get(component).iterator();
				/*
				 * If the Iterator<Port> is null or empty for a chosen
				 * component, throw an exception. This should not happen.
				 */
				if (compPortsToFire == null || !compPortsToFire.hasNext()) {
					try {
						logger.error("In a chosen by the engine interaction, associated to component " + component.getName() + " is a null or empty list of ports to be fired.");
						throw new BIPEngineException("Exception in thread: " + Thread.currentThread().getName() + " In a chosen by the engine interaction, associated to component "
								+ component.getName() + " is a null or empty list of ports to be fired.");
					} catch (BIPEngineException e) {
						e.printStackTrace();
						throw e;
					}
				} else {
					while (compPortsToFire.hasNext()) {
						Port port = compPortsToFire.next();
						/*
						 * If the port is null or empty for a chosen component,
						 * throw an exception. This should not happen.
						 */
						if (port == null || port.id.isEmpty()) {
							try {
								logger.error("In a chosen by the engine interaction, associated to component " + component.getName() + " the port to be fired is null or empty.");
								throw new BIPEngineException("Exception in thread: " + Thread.currentThread().getName() + " In a chosen by the engine interaction, associated to component "
										+ component.getName() + " the port to be fired is null or empty.");
							} catch (BIPEngineException e) {
								e.printStackTrace();
								throw e;
							}
						}
						logger.debug("Component {} execute port {}", component.getName(), port.id);
						// TODO: Find out which components are sending data to
						// this component
						// TODO: Change the following execute to the one that
						// specifies data for execution of transitions. In
						// particular, change this:
						component.execute(port.id);
						// to this:
						// void execute(String portID, Map<String, ?> data);
					}
				}
			}
		}
		/*
		 * send null to the components that are not part of the overall
		 * interaction
		 */
		for (BIPComponent component : registeredComponents) {
			if (!enabledComponents.contains(component)) {
				component.execute(null);
			}
		}
	}

<<<<<<< HEAD

=======
	@Override
	public void run() {
		// TODO: unregister components and notify the component that the engine
		// is not working
		// for (BIPComponent component : identityMapping.values()) {
		// component.deregister();
		// }
		componentBehaviourMapping.clear();
		componentsHaveInformed.clear();
		return;
	}
>>>>>>> 01391174

}<|MERGE_RESOLUTION|>--- conflicted
+++ resolved
@@ -322,20 +322,15 @@
 		BIPCoordinator.execute();
 	}
 
-<<<<<<< HEAD
+
 	public void informSpecific(BIPComponent decidingComponent, Port decidingPort, Map<BIPComponent, Port> disabledCombinations) throws BIPEngineException {
 		
 		if (disabledCombinations.isEmpty()){
-=======
-	public void informSpecific(Map<BIPComponent, Port> disabledCombinations) throws BIPEngineException {
-		if (disabledCombinations.isEmpty()) {
->>>>>>> 01391174
 			try {
 				logger.error("No disabled combination specified in informSpecific. Map of disabledCombinations is empty.");
 				throw new BIPEngineException("No disabled combination specified in informSpecific. Map of disabledCombinations is empty.");
 			} catch (BIPEngineException e) {
 				e.printStackTrace();
-<<<<<<< HEAD
 			}	
 		}
 		else if(!registeredComponents.contains(decidingComponent)){
@@ -357,30 +352,15 @@
 		else{
 			Iterator <BIPComponent> disabledComponents = disabledCombinations.keySet().iterator();
 			while (disabledComponents.hasNext()){
-=======
-			}
-		} else {
-			Iterator<BIPComponent> disabledComponents = disabledCombinations.keySet().iterator();
-			while (disabledComponents.hasNext()) {
->>>>>>> 01391174
 				BIPComponent component = disabledComponents.next();
 				if (!registeredComponents.contains(component)) {
 					logger.error("Component " + component.getName() + " specified in the disabledCombinations of informSpecific was not registered.");
 					throw new BIPEngineException("Component " + component.getName() + " specified in the disabledCombinations of informSpecific was not registered.");
 				}
 			}
-<<<<<<< HEAD
 			engine.informSpecific(dataEncoder.informSpecific(decidingComponent, decidingPort, disabledCombinations));
-=======
-			// TODO: Throw exceptions about the ports in the DataEncoder (?)
-			// TODO: can we please rename dataEncoder.informSpecific?
-			// from its name it is not obvious at all that it can return
-			// something.
-			engine.informSpecific(dataEncoder.informSpecific(disabledCombinations));
-			// dataEncoder.informSpecific(disabledCombinations);
->>>>>>> 01391174
-		}
-		
+
+		}
 	}
 
 	/**
@@ -468,9 +448,6 @@
 		}
 	}
 
-<<<<<<< HEAD
-
-=======
 	@Override
 	public void run() {
 		// TODO: unregister components and notify the component that the engine
@@ -482,6 +459,6 @@
 		componentsHaveInformed.clear();
 		return;
 	}
->>>>>>> 01391174
+
 
 }