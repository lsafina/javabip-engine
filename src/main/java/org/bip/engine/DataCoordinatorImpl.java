package org.bip.engine;

import java.util.ArrayList;
import java.util.HashMap;
import java.util.HashSet;
import java.util.Hashtable;
import java.util.Iterator;
import java.util.List;
import java.util.Map;
import java.util.Map.Entry;
import java.util.Set;
import java.util.concurrent.Semaphore;

import net.sf.javabdd.BDD;
import net.sf.javabdd.BDDFactory;

import org.bip.api.BIPComponent;
import org.bip.api.BIPEngine;
import org.bip.api.BIPGlue;
import org.bip.api.Behaviour;
import org.bip.api.Data;
import org.bip.api.DataWire;
import org.bip.api.Port;
import org.bip.engine.api.BIPCoordinator;
import org.bip.engine.api.BehaviourEncoder;
import org.bip.engine.api.DataCoordinator;
import org.bip.engine.api.DataEncoder;
import org.bip.engine.api.InteractionExecutor;
import org.bip.exceptions.BIPEngineException;
import org.slf4j.Logger;
import org.slf4j.LoggerFactory;

// TODO: Auto-generated Javadoc
/**
 * There is no need for DataCoordinator interface, just DataCoordinatorImpl will implement BIP
 * engine interface. DataCoordinatorImpl needs BIP coordinator ( BIP Engine again ) that actual does
 * all the computation of BIP engine. DataCoordinatorImpl takes care of only of data querying and
 * passing to BIP executors.
 * 
 * DataCoordinator intercepts call register and inform from BIPExecutor.
 * 
 * @authors: mavridou, zolotukhina
 */

public class DataCoordinatorImpl implements BIPEngine, InteractionExecutor, DataCoordinator {

	/** The logger. */
	private Logger logger = LoggerFactory.getLogger(BIPCoordinatorImpl.class);

	/** The registered components. */
	private ArrayList<BIPComponent> registeredComponents = new ArrayList<BIPComponent>();

	/**
	 * Helper hashtable with integers representing the local identities of registered components as
	 * the keys and the Behaviours of these components as the values.
	 */
	private Hashtable<BIPComponent, Behaviour> componentBehaviourMapping = new Hashtable<BIPComponent, Behaviour>();
	/**
	 * Helper hashset of the components that have informed in an execution cycle.
	 */
	private Hashtable<BIPComponent, ArrayList<Port>> componentUndecidedPorts = new Hashtable<BIPComponent, ArrayList<Port>>();

	/**
	 * Helper hashtable with strings as keys representing the component type of the registered
	 * components and ArrayList of BIPComponent instances that correspond to the component type
	 * specified in the key.
	 */
	private Hashtable<String, ArrayList<BIPComponent>> typeInstancesMapping = new Hashtable<String, ArrayList<BIPComponent>>();

	/** The data wires. */
	private List<DataWire> dataWires;

	/** Number of ports of components registered. */
	private int nbPorts;

	/** Number of states of components registered. */
	private int nbStates;

	/** The count. */
	private int count;

	/** Create instances of all the the Data Encoder and of the BIPCoordinator. */
	private DataEncoder dataEncoder = new DataEncoderImpl();

	/** The bip coordinator. */
	private BIPCoordinator bipCoordinator = null;

	/** The registration finished. */
	private boolean registrationFinished = false;

	/** The component data wires. */
	private Map<String, Map<String, Set<DataWire>>> componentDataWires;

	/** The registration semaphore. */
	private Semaphore registrationSemaphore;

	/** The interaction executor. */
	private InteractionExecutor interactionExecutor;

	/** The d var positions to wires. */
	private Map<Integer, Entry<Port, Port>> dVarPositionsToWires = new Hashtable<Integer, Entry<Port, Port>>();

	/** The positions of d variables. */
	private List<Integer> positionsOfDVariables = new ArrayList<Integer>();

	/**
	 * Instantiates a new data coordinator impl.
	 * 
	 * @param bipCoordinator
	 *            the bip coordinator
	 */
	public DataCoordinatorImpl(BIPCoordinator bipCoordinator) {
		// TODO: please improve: no null arguments to the constructor
		// provide a constructor without parameters
		if (bipCoordinator == null)
			this.bipCoordinator = new BIPCoordinatorImpl();
		else
			this.bipCoordinator = bipCoordinator;

		this.bipCoordinator.setInteractionExecutor(this);
		dataEncoder.setDataCoordinator(this);
		dataEncoder.setBehaviourEncoder(this.bipCoordinator.getBehaviourEncoderInstance());
		dataEncoder.setBDDManager(this.bipCoordinator.getBDDManager());
		componentDataWires = new HashMap<String, Map<String, Set<DataWire>>>();
		registrationSemaphore = new Semaphore(0);
	}

	/**
	 * Sends interactions-glue to the BIP Coordinator Sends data-glue to the Data Encoder.
	 * 
	 * @param glue
	 *            the glue
	 */
	public void specifyGlue(BIPGlue glue) {
		bipCoordinator.specifyGlue(glue);
		this.dataWires = glue.getDataWires();
		try {
			/*
			 * Send the information about the dataWires to the DataEncoder to create the d-variables
			 * BDD nodes.
			 * 
			 * specifyDataGlue checks the validity of wires and throws an exception if necessary.
			 */
			Set<BDD> dataConstraints = dataEncoder.specifyDataGlue(dataWires);
			logger.debug("Data constraints from the encoder not null: " + (dataConstraints != null));
			bipCoordinator.specifyPermanentConstraints(dataConstraints);
		} catch (BIPEngineException e) {
			e.printStackTrace();
		}

		for (String componentType : typeInstancesMapping.keySet()) {
			// here we just get the behaviour of some component of this type
			// for all other components the Data and the Wires will be exactly
			// the same
			Behaviour behaviour = componentBehaviourMapping.get(typeInstancesMapping.get(componentType).get(0));
			Map<String, Set<DataWire>> dataWire = new Hashtable<String, Set<DataWire>>();
			for (Port port : behaviour.getEnforceablePorts()) {
				for (Data<?> data : behaviour.portToDataInForGuard(port)) {
					// if this data has already been treated for another port
					if (dataWire.containsKey(data)) {
						continue;
					}
					Set<DataWire> wireSet = new HashSet<DataWire>();
					for (DataWire wire : this.dataWires) {
						if (wire.isIncoming(data.name(), behaviour.getComponentType())) {
							wireSet.add(wire);
							logger.trace("Added wire " + wire.getFrom() + " to data " + data.name() + " of component "
									+ componentType);
						}
					}
					dataWire.put(data.name(), wireSet);
				}
			}

			componentDataWires.put(componentType, dataWire);
		}
		registrationFinished = true;
		registrationSemaphore.release();
	}

	/*
	 * (non-Javadoc)
	 * 
	 * @see org.bip.api.BIPEngine#register(org.bip.api.BIPComponent, org.bip.api.Behaviour)
	 */
	public void register(BIPComponent component, Behaviour behaviour) {
		/*
		 * The condition below checks whether the component has already been registered.
		 */
		try {
			if (component == null) {
				throw new BIPEngineException("Registering component must not be null.");
			}
			if (registeredComponents.contains(component)) {
				logger.error("Component " + component + " has already registered before.");
				throw new BIPEngineException("Component " + component + " has already registered before.");
			} else {
				registeredComponents.add(component);
				componentBehaviourMapping.put(component, behaviour);
				nbPorts += behaviour.getEnforceablePorts().size();
				nbStates += behaviour.getStates().size();
				bipCoordinator.register(component, behaviour);
			}
			ArrayList<BIPComponent> componentInstances = new ArrayList<BIPComponent>();

			/*
			 * If this component type already exists in the hashtable, update the ArrayList of
			 * BIPComponents that corresponds to this component type.
			 */
			if (typeInstancesMapping.containsKey(component.getType())) {
				componentInstances.addAll(typeInstancesMapping.get(component.getType()));
			}

			componentInstances.add(component);
			// SB: Not sure this is necessary, but should not harm
			typeInstancesMapping.remove(component.getType());
			typeInstancesMapping.put(component.getType(), componentInstances);

		} catch (BIPEngineException e) {
			e.printStackTrace();
		}
	}

	/*
	 * (non-Javadoc)
	 * 
	 * @see org.bip.api.BIPEngine#inform(org.bip.api.BIPComponent, java.lang.String, java.util.Set)
	 */
	public synchronized void inform(BIPComponent component, String currentState, Set<Port> disabledPorts) {
		// for each component store its undecided ports
		// TODO create undecided port with the help of set.removeAll
		componentUndecidedPorts.put(component, getUndecidedPorts(component, currentState, disabledPorts));

		/*
		 * If all components have not finished registering the informSpecific cannot be done: In the
		 * informSpecific information is required from all the registered components.
		 */
		if (!registrationFinished) {
			try {
				registrationSemaphore.acquire();
			} catch (InterruptedException e) {
				e.printStackTrace();
			}
		}

		try {
			doInformSpecific(component);
		} catch (BIPEngineException e) {
			e.printStackTrace();
		}
		/*
		 * Inform the BIPCoordinator only after all the informSpecifics for the particular component
		 * have finished
		 */
		bipCoordinator.inform(component, currentState, disabledPorts);
	}

	/**
	 * Send each disabled combination of each deciding Component directly to the Data Encoder.
	 * 
	 * Exceptions are thrown if: 1. DecidingComponent are not in the list of registered components.
	 * 2. Deciding Port of the deciding component (holder component) is not specified in the
	 * Behaviour of the holder. 3. DisabledComponents in the disabledCombinations are not in the
	 * list of registered components. 4. Disabled Ports in the disabledCombinations are not
	 * specified in the Behaviour of the holder component.
	 * 
	 * @param decidingComponent
	 *            the deciding component
	 * @param decidingPort
	 *            the deciding port
	 * @param disabledCombinations
	 *            the disabled combinations
	 * @throws BIPEngineException
	 *             the BIP engine exception
	 */
	public synchronized void informSpecific(BIPComponent decidingComponent, Port decidingPort,
			Map<BIPComponent, Set<Port>> disabledCombinations) throws BIPEngineException {
		if (disabledCombinations == null || disabledCombinations.isEmpty()) {
			logger.debug("No disabled combinations specified in informSpecific for deciding component."
					+ decidingComponent.getId() + " for deciding port " + decidingPort.getId()
					+ " Map of disabledCombinations is empty.");
			/*
			 * This is not a bad situation, since that only means that all combinations are
			 * acceptable. Hence nothing to do.
			 */
			return;
		}
		assert (disabledCombinations != null && !disabledCombinations.isEmpty());

		if (!registeredComponents.contains(decidingComponent)) {
			logger.error("Deciding component specified in informSpecific is not in the list of registered components");
			throw new BIPEngineException(
					"Deciding component specified in informSpecific is not in the list of registered components");
		}
		assert (registeredComponents.contains(decidingComponent));

		ArrayList<Port> componentPorts = (ArrayList<Port>) componentBehaviourMapping.get(decidingComponent)
				.getEnforceablePorts();
		if (!componentPorts.contains(decidingPort)) {
			logger.error(
					"Deciding port {} in informSpecific is not specified in the behaviour of the deciding component {}.",
					decidingPort, decidingComponent.getId());
			throw new BIPEngineException(
					"Deciding port in informSpecific is not specified in the behaviour of the deciding component.");
		}
		assert (componentPorts.contains(decidingPort));

		Set<BIPComponent> disabledComponents = disabledCombinations.keySet();
		for (BIPComponent component : disabledComponents) {
			if (!registeredComponents.contains(component)) {
				logger.error("Component " + component.getId()
						+ " specified in the disabledCombinations of informSpecific was not registered.");
				throw new BIPEngineException("Component " + component.getId()
						+ " specified in the disabledCombinations of informSpecific was not registered.");
			}
			assert (registeredComponents.contains(component));

			Set<Port> disabledPortsOfOneComponent = disabledCombinations.get(component);
			for (Port port : disabledPortsOfOneComponent) {
				List<Port> componentEnforceablePorts = componentBehaviourMapping.get(component).getEnforceablePorts();
				if (!componentEnforceablePorts.contains(port)) {
					logger.error("Disabled port " + port
							+ " in informSpecific is not specified in the behaviour of the disabled component: "
							+ component.getId());
					throw new BIPEngineException("Disabled port " + port
							+ " in informSpecific is not specified in the behaviour of the disabled component: "
							+ component.getId());

				}
				assert (componentEnforceablePorts.contains(port));
			}
		}

		/*
		 * At this point we know that all the involved components are registered and the specified
		 * ports belong to corresponding behaviours.
		 * 
		 * Send each disabled combination of each deciding Component directly to the Data Encoder.
		 */
		bipCoordinator.specifyTemporaryConstraints(dataEncoder.encodeDisabledCombinations(decidingComponent,
				decidingPort, disabledCombinations));

	}

	/*
	 * Merging the "subinteractions". Some port can in more than one of the enabled d-variables.
	 * This port should not be sent to the Executors twice
	 */
	/**
	 * Merging sub interactions.
	 * 
	 * @param chosenInteraction
	 *            the chosen interaction
	 * @param portsExecuted
	 *            the ports executed
	 * @return the list
	 */
	private List<List<Port>> mergingSubInteractions(byte[] chosenInteraction, ArrayList<Port> portsExecuted) {
		for (Integer i : positionsOfDVariables) {
			if (chosenInteraction[i] == 1) {
				Entry<Port, Port> pair = dVarPositionsToWires.get(i);
				Port firstPair = pair.getKey();
				Port secondPair = pair.getValue();
				logger.trace("D variable for ports: " + "\n\t" + firstPair + "\n\t of component "
						+ firstPair.component() + "\n\t " + secondPair + "\n\t of component " + secondPair.component());

				// TODO DISCUSS DANGER remove from merged interactions those where component communicates with itself
				if (firstPair.component().equals(secondPair.component())) {
					continue;
				}
	
				//  check for data for the first component
				setDataValuationToExecutor(firstPair, secondPair);
			    //  check for data for the second component
				setDataValuationToExecutor(secondPair, firstPair);

				if (!portsExecuted.contains(firstPair)) {
					portsExecuted.add(firstPair);
				}
				if (!portsExecuted.contains(secondPair)) {
					portsExecuted.add(secondPair);
				}
			}
		}
		List<List<Port>> bigInteraction = new ArrayList<List<Port>>();
		bigInteraction.add(portsExecuted);
		return bigInteraction;
	}

	private void setDataValuationToExecutor(Port askingData, Port providingData) {
		Iterable<Data<?>> portToDataInForTransition = componentBehaviourMapping.get(askingData.component())
				.portToDataInForTransition(askingData);
		for (Data<?> dataItem : portToDataInForTransition) {
			String dataOutName = dataIsProvided(providingData,
					componentBehaviourMapping.get(askingData.component()).getComponentType(), dataItem.name());
			if (dataOutName != null && !dataOutName.isEmpty()) {
				Object dataValue = providingData.component().getData(dataOutName, dataItem.type());
				logger.trace("GETTING DATA: from component "
						+ providingData.component() + " the value " + dataValue);
				askingData.component().setData(dataItem.name(), dataValue);
			}
		}
	}

	/**
	 * BDDBIPEngine informs the BIPCoordinator for the components (and their associated ports) that
	 * are part of the same chosen interaction.
	 * 
	 * Through this function all the components need to be notified. If they are participating in an
	 * interaction then their port to be fired is sent to them through the execute function of the
	 * BIPExecutor. If they are not participating in an interaction then null is sent to them.
	 * 
	 * @param portGroupsToExecute
	 *            the port groups to execute
	 * @throws BIPEngineException
	 *             the BIP engine exception
	 */
	public void executeInteractions(List<List<Port>> portGroupsToExecute) throws BIPEngineException {
		this.count++;
		/**
		 * This is a list of components participating in the chosen-by-the-engine interactions. This
		 * keeps track of the chosen components in order to differentiate them from the non chosen
		 * ones. Through this function all the components need to be notified. Either by sending
		 * null to them or the port to be fired.
		 */
		bipCoordinator.executeInteractions(portGroupsToExecute);
	}

	/**
	 * Data is provided.
	 * 
	 * @param providingPort
	 *            the providing port
	 * @param requiringComponentType
	 *            the requiring component type
	 * @param dataName
	 *            the data name
	 * @return the string
	 */
	private String dataIsProvided(Port providingPort, String requiringComponentType, String dataName) {
		BIPComponent providingComponent = providingPort.component();
		for (DataWire wire : this.componentDataWires.get(requiringComponentType).get(dataName)) {
			if (wire.getFrom().getSpecType()
					.equals(componentBehaviourMapping.get(providingComponent).getComponentType())) {
				Set<Port> portsProviding = componentBehaviourMapping.get(providingComponent).getDataProvidingPorts(
						wire.getFrom().getId());
				for (Port outport : portsProviding) {
					if (outport.getId().equals(providingPort.getId())
							&& outport.getSpecType().equals(providingPort.getSpecType())) {
						return wire.getFrom().getId();
					}
				}
			}
		}
		return null;
	}

	/*
	 * (non-Javadoc)
	 * 
	 * @see org.bip.api.BIPEngine#start()
	 */
	public void start() {
		bipCoordinator.start();
	}

	/*
	 * (non-Javadoc)
	 * 
	 * @see org.bip.api.BIPEngine#stop()
	 */
	public void stop() {
		bipCoordinator.stop();
	}

	/*
	 * (non-Javadoc)
	 * 
	 * @see org.bip.api.BIPEngine#execute()
	 */
	public void execute() {
		if (this.interactionExecutor == null) {
			setInteractionExecutor(this);
		}
		bipCoordinator.execute();
	}

	/**
	 * Do inform specific.
	 * 
	 * @param component
	 *            the component
	 * @throws BIPEngineException
	 *             the BIP engine exception
	 */
	private void doInformSpecific(BIPComponent component) throws BIPEngineException {
		// mapping port <-> data it needs for computing guards
		Behaviour decidingBehaviour = componentBehaviourMapping.get(component);
		// for each undecided port of each component :
		for (Port port : componentUndecidedPorts.get(component)) {
			// get list of DataIn needed for its guards
			Set<Data<?>> dataIn = decidingBehaviour.portToDataInForGuard(port);

			if (dataIn.isEmpty()) {
				// if the data is empty, then the port is enabled. just send it.
				this.informSpecific(component, port, new HashMap<BIPComponent, Set<Port>>());
				continue;
			}
			// for each data its different evaluations
			Hashtable<String, ArrayList<Object>> dataEvaluation = new Hashtable<String, ArrayList<Object>>();
			// list of data structures build upon receiving the data value
			ArrayList<DataContainerImpl> dataList = new ArrayList<DataContainerImpl>();
			// for each DataIn variable get info which components provide it as
			// their outData
			for (Data<?> inDataItem : dataIn) {
				// for each wire that is incoming for this data of this
				// component (as precomputed)
				for (DataWire wire : this.componentDataWires.get(decidingBehaviour.getComponentType()).get(
						inDataItem.name())) {

					// for this dataVariable: all the values that it can take
					ArrayList<Object> dataValues = new ArrayList<Object>();
					// for each component of this type, call getData
					for (BIPComponent aComponent : getBIPComponentInstances(wire.getFrom().getSpecType())) {
						Object inValue = aComponent.getData(wire.getFrom().getId(), inDataItem.type());
						// get data out variable in order to get the ports
						if (inValue != null) {
							Set<Port> providingPorts = componentBehaviourMapping.get(aComponent).getDataProvidingPorts(
									wire.getFrom().getId());
							dataList.add(new DataContainerImpl(inDataItem, inValue, aComponent, providingPorts));
							dataValues.add(inValue);
						}
					}
					dataEvaluation.put(inDataItem.name(), dataValues);
				}
			}

			ArrayList<ArrayList<DataContainerImpl>> containerList = getDataValueTable(dataList);
			if (logger.isTraceEnabled()) {
				print(containerList, component);
			}
			ArrayList<Map<String, Object>> dataTable = createDataTable(containerList);

			// the result provided must have the same order - put comment
<<<<<<< HEAD
			// containerList and portActive are dependant on each other
			List<Boolean> portActive = component.checkEnabledness(port, dataTable);
			logger.trace("The result of checkEndabledness for component {}: {}.", component, portActive);
=======
			// containerList and portActive are dependent on each other
			List<Boolean> portActive = component.checkEnabledness(port,
					dataTable);
			logger.trace(
					"The result of checkEndabledness for component {}: {}.",
					component, portActive);
>>>>>>> a3d3024c
			HashMap<BIPComponent, Set<Port>> disabledCombinations = new HashMap<BIPComponent, Set<Port>>();
			for (int i = 0; i < portActive.size(); i++) {
				disabledCombinations.clear();
				if (!(portActive.get(i))) {
					ArrayList<DataContainerImpl> dataContainer = containerList.get(i);
					for (DataContainerImpl dc : dataContainer) {
						logger.debug(this.count + " CONTAINER CHOSEN: For deciding " + component.hashCode() + " and "
								+ port.getId() + " disabled is " + dc.component() + " with ports " + dc.ports());
						disabledCombinations.put(dc.component(), dc.ports());
					}
				}
				this.informSpecific(component, port, disabledCombinations);
			}
			//TODO HACK this was added to  make the component unable to interact with itself.
			// TODO quick fix for the component not to receive data from itself
			// discuss it and check whether it works fine in all situations and
			disabledCombinations.clear();
			disabledCombinations.put(component, new HashSet(decidingBehaviour.getEnforceablePorts()));
			this.informSpecific(component, port, disabledCombinations);
		}
	}

	/**
	 * Prints the.
	 * 
	 * @param containerList
	 *            the container list
	 * @param component
	 *            the component
	 */
	private void print(ArrayList<ArrayList<DataContainerImpl>> containerList, BIPComponent component) {
		for (ArrayList<DataContainerImpl> dataList : containerList) {
			for (DataContainerImpl container : dataList) {
				logger.trace(this.count + " Deciding " + component.hashCode() + ", Providing " + container.component()
						+ " the value " + container.value());
			}
		}

	}

	/**
	 * Creates the data table.
	 * 
	 * @param containerList
	 *            the container list
	 * @return the array list
	 */
	private ArrayList<Map<String, Object>> createDataTable(ArrayList<ArrayList<DataContainerImpl>> containerList) {
		ArrayList<Map<String, Object>> dataTable = new ArrayList<Map<String, Object>>();
		for (ArrayList<DataContainerImpl> container : containerList) {
			Map<String, Object> row = new Hashtable<String, Object>();
			for (DataContainerImpl dc : container) {
				row.put(dc.name(), dc.value());
			}
			dataTable.add(row);
		}
		return dataTable;
	}

	/**
	 * Gets the data value table.
	 * 
	 * @param dataList
	 *            the data list
	 * @return the data value table
	 */
	private ArrayList<ArrayList<DataContainerImpl>> getDataValueTable(ArrayList<DataContainerImpl> dataList) {
		ArrayList<ArrayList<DataContainerImpl>> result = new ArrayList<ArrayList<DataContainerImpl>>();

		if (dataList == null || dataList.isEmpty()) {
			// throw exception
			return result;
		}
		ArrayList<ArrayList<DataContainerImpl>> sortedList = getListList(dataList);

		// for one bipData get iterator over its values
		ArrayList<DataContainerImpl> entry = sortedList.get(0);
		Iterator<DataContainerImpl> iterator = entry.iterator();

		// for each value of this first bipData
		while (iterator.hasNext()) {
			// create one map, where
			// all the different pairs name<->value will be stored
			// put there the current value of the first bipData
			ArrayList<DataContainerImpl> dataRow = new ArrayList<DataContainerImpl>();
			dataRow.add(iterator.next());

			// remove the current data from the initial data table
			// so that it is not treated again further
			sortedList.remove(entry);
			// treat the other bipData variables
			result.addAll(getNextTableRow(sortedList, dataRow));
			// restore the current data
			sortedList.add(entry);
		}
		return result;
	}

	/**
	 * Gets the next table row.
	 * 
	 * @param sortedList
	 *            the sorted list
	 * @param dataRow
	 *            the data row
	 * @return the next table row
	 */
	private ArrayList<ArrayList<DataContainerImpl>> getNextTableRow(ArrayList<ArrayList<DataContainerImpl>> sortedList,
			ArrayList<DataContainerImpl> dataRow) {
		ArrayList<ArrayList<DataContainerImpl>> result = new ArrayList<ArrayList<DataContainerImpl>>();
		// if there is no more data left, it means we have constructed one map
		// of all the bipData variables
		if (sortedList == null || sortedList.isEmpty()) {
			result.add(dataRow);
			return result;
		}

		// for one bipData get iterator over its values
		ArrayList<DataContainerImpl> entry = sortedList.iterator().next();
		Iterator<DataContainerImpl> iterator = entry.iterator();

		// for each value of this bipData
		while (iterator.hasNext()) {
			// create a new map, where
			// all the different pairs name<->value will be stored
			// copy there all the previous values
			// (this must be done to escape
			// change of one variable that leads to change of all its copies
			ArrayList<DataContainerImpl> thisRow = new ArrayList<DataContainerImpl>();
			thisRow.addAll(dataRow);
			// put there the current value of the bipData
			thisRow.add(iterator.next());

			// remove the current data from the initial data table
			// so that it is not treated again further
			sortedList.remove(entry);
			// treat the other bipData variables
			result.addAll(getNextTableRow(sortedList, thisRow));
			// restore the current data
			sortedList.add(entry);
		}
		return result;
	}

	/**
	 * Gets the list list.
	 * 
	 * @param list
	 *            the list
	 * @return the list list
	 */
	private ArrayList<ArrayList<DataContainerImpl>> getListList(ArrayList<DataContainerImpl> list) {
		ArrayList<ArrayList<DataContainerImpl>> result = new ArrayList<ArrayList<DataContainerImpl>>();

		while (!list.isEmpty()) {
			ArrayList<DataContainerImpl> oneDataList = new ArrayList<DataContainerImpl>();
			DataContainerImpl data = list.get(0);
			oneDataList.add(data);
			list.remove(data);
			for (DataContainerImpl d : list) {
				if (d.name().equals(data.name())) {
					oneDataList.add(d);
				}
			}
			list.removeAll(oneDataList);
			result.add(oneDataList);
		}
		return result;
	}

	/**
	 * Gets the undecided ports.
	 * 
	 * @param component
	 *            the component
	 * @param currentState
	 *            the current state
	 * @param disabledPorts
	 *            the disabled ports
	 * @return the undecided ports
	 */
	private ArrayList<Port> getUndecidedPorts(BIPComponent component, String currentState, Set<Port> disabledPorts) {
		ArrayList<Port> undecidedPorts = new ArrayList<Port>();
		Behaviour behaviour = componentBehaviourMapping.get(component);
		boolean portIsDisabled = false;
		// for each port that we have
		Set<Port> currentPorts = behaviour.getStateToPorts().get(currentState);
		for (Port port : currentPorts) {
			// TODO rewrite with sets after fixing port equals
			for (Port disabledPort : disabledPorts) {
				// if it is equal to one of the disabled ports, we mark it as
				// disabled and do not add to the collection of undecided
				if (port.getId().equals(disabledPort.getId())) {
					portIsDisabled = true;
					break;
				}
			}
			if (!portIsDisabled) {
				undecidedPorts.add(port);
			}
			portIsDisabled = false;
		}
		logger.trace("For component {} the undecided ports are {}. " + component.getId(), undecidedPorts);
		return undecidedPorts;
	}

	/**
	 * Helper function that returns the registered component instances that correspond to a
	 * component type.
	 * 
	 * @param type
	 *            the type
	 * @return the BIP component instances
	 * @throws BIPEngineException
	 *             the BIP engine exception
	 */
	public List<BIPComponent> getBIPComponentInstances(String type) throws BIPEngineException {
		ArrayList<BIPComponent> instances = typeInstancesMapping.get(type);
		if (instances == null) {
			try {
				logger.error(
						"No registered component instances for the: {} ",
						type
								+ " component type. Possible reasons: The name of the component instances was specified in another way at registration.");
				throw new BIPEngineException(
						"Exception in thread "
								+ Thread.currentThread().getName()
								+ " No registered component instances for the component type: "
								+ "'"
								+ type
								+ "'"
								+ " Possible reasons: The name of the component instances was specified in another way at registration.");
			} catch (BIPEngineException e) {
				e.printStackTrace();
				throw e;
			}
		}
		return instances;
	}

	/**
	 * Helper function that given a component returns the corresponding behaviour as a Behaviour
	 * Object.
	 * 
	 * @param component
	 *            the component
	 * @return the behaviour by component
	 */
	public Behaviour getBehaviourByComponent(BIPComponent component) {
		return componentBehaviourMapping.get(component);
	}

	/**
	 * Helper function that returns the total number of ports of the registered components.
	 * 
	 * @return the no ports
	 */
	public int getNoPorts() {
		return nbPorts;
	}

	/**
	 * Helper function that returns the total number of states of the registered components.
	 * 
	 * @return the no states
	 */
	public int getNoStates() {
		return nbStates;
	}

	/*
	 * (non-Javadoc)
	 * 
	 * @see org.bip.engine.api.BIPCoordinator#getNoComponents()
	 */
	public int getNoComponents() {
		return bipCoordinator.getNoComponents();
	}

	/*
	 * (non-Javadoc)
	 * 
	 * @see org.bip.engine.api.InteractionExecutor#execute(byte[])
	 */
	public void execute(byte[] valuation) throws BIPEngineException {
		if (interactionExecutor != this) {
			interactionExecutor.execute(valuation);
		} else {
			executeInteractions(preparePorts(valuation));
		}
		logger.debug("*************************************************************************");
	}

	/**
	 * Prepare ports.
	 * 
	 * @param valuation
	 *            the valuation
	 * @return the list
	 */
	private List<List<Port>> preparePorts(byte[] valuation) {
		/*
		 * Grouping the interaction into smaller ones (with respect to data transfer)
		 */
		Map<BIPComponent, Iterable<Port>> chosenPorts = new Hashtable<BIPComponent, Iterable<Port>>();
		logger.trace("positionsOfDVariables size: " + positionsOfDVariables.size());
		ArrayList<Port> portsExecuted = new ArrayList<Port>();
		List<List<Port>> bigInteraction = mergingSubInteractions(valuation, portsExecuted);

		/*
		 * Find ports that participate in the interaction but not in data transfer and add them as a
		 * separate group
		 */
		ArrayList<Port> enabledPorts = new ArrayList<Port>();
		Map<Port, Integer> portToPosition = bipCoordinator.getBehaviourEncoderInstance().getPortToPosition();
		ArrayList<BIPComponent> componentsEnum = registeredComponents;
		for (BIPComponent component : componentsEnum) {
			Iterable<Port> componentPorts = getBehaviourByComponent(component).getEnforceablePorts();
			if (componentPorts == null || !componentPorts.iterator().hasNext()) {
				logger.trace("Component {} does not have any enforceable ports.", component);
			}
			for (Port port : componentPorts) {
				if (!portsExecuted.contains(port)
						&& (valuation[portToPosition.get(port)] == 1 || valuation[portToPosition.get(port)] == -1)) {
					logger.trace("Chosen Port: {}", port.getId() + "of component: " + port.component());
					enabledPorts.add(port);
				}
			}

		}

		logger.trace("chosenPorts size: " + chosenPorts.size());
		if (enabledPorts.size() != 0) {
			bigInteraction.add(enabledPorts);
		}

		/*
		 * Here the ports mentioned above have been added
		 */
		for (Iterable<Port> inter : bigInteraction) {
			for (Port port : inter) {
				logger.debug("ENGINE choice: " + "Chosen Port: {}", port.getId() + "of component: " + port.component());
			}
		}
		logger.trace("Interactions: " + bigInteraction.size());
		return bigInteraction;
	}

	/*
	 * (non-Javadoc)
	 * 
	 * @see org.bip.engine.api.BIPCoordinator#setInteractionExecutor(org.bip.engine
	 * .api.InteractionExecutor)
	 */
	public void setInteractionExecutor(InteractionExecutor interactionExecutor) {
		this.interactionExecutor = interactionExecutor;

	}

	/*
	 * (non-Javadoc)
	 * 
	 * @see org.bip.engine.api.BIPCoordinator#specifyTemporaryConstraints(net.sf. javabdd.BDD)
	 */
	public void specifyTemporaryConstraints(BDD constraints) {
		bipCoordinator.specifyTemporaryConstraints(constraints);

	}

	/*
	 * (non-Javadoc)
	 * 
	 * @see org.bip.engine.api.BIPCoordinator#getBehaviourEncoderInstance()
	 */
	public BehaviourEncoder getBehaviourEncoderInstance() {
		return bipCoordinator.getBehaviourEncoderInstance();
	}

	/*
	 * (non-Javadoc)
	 * 
	 * @see org.bip.engine.api.BIPCoordinator#getBDDManager()
	 */
	public BDDFactory getBDDManager() {
		return bipCoordinator.getBDDManager();
	}

	/*
	 * (non-Javadoc)
	 * 
	 * @see org.bip.engine.api.BIPCoordinator#specifyPermanentConstraints(net.sf. javabdd.BDD)
	 */
	public void specifyPermanentConstraints(Set<BDD> constraints) {
		bipCoordinator.specifyPermanentConstraints(constraints);
	}

	/*
	 * (non-Javadoc)
	 * 
	 * @see org.bip.engine.api.DataCoordinator#getDataEncoder()
	 */
	public DataEncoder getDataEncoder() {
		return dataEncoder;
	}

	/**
	 * Gets the d var positions to wires.
	 * 
	 * @return the dVariablesToPosition
	 */
	public Map<Integer, Entry<Port, Port>> getdVarPositionsToWires() {
		return dVarPositionsToWires;
	}

	/**
	 * Gets the positions of d variables.
	 * 
	 * @return the positionsOfDVariables
	 */
	public List<Integer> getPositionsOfDVariables() {
		return positionsOfDVariables;
	}

	/**
	 * Setd variables to position.
	 * 
	 * @param dVarPositionsToWires
	 *            the dVariablesToPosition to set
	 */
	public void setdVariablesToPosition(Map<Integer, Entry<Port, Port>> dVarPositionsToWires) {
		this.dVarPositionsToWires = dVarPositionsToWires;
	}

	/**
	 * Sets the positions of d variables.
	 * 
	 * @param positionsOfDVariables
	 *            the positionsOfDVariables to set
	 */
	public void setPositionsOfDVariables(List<Integer> positionsOfDVariables) {
		this.positionsOfDVariables = positionsOfDVariables;
	}

}<|MERGE_RESOLUTION|>--- conflicted
+++ resolved
@@ -542,18 +542,11 @@
 			ArrayList<Map<String, Object>> dataTable = createDataTable(containerList);
 
 			// the result provided must have the same order - put comment
-<<<<<<< HEAD
+
 			// containerList and portActive are dependant on each other
 			List<Boolean> portActive = component.checkEnabledness(port, dataTable);
 			logger.trace("The result of checkEndabledness for component {}: {}.", component, portActive);
-=======
-			// containerList and portActive are dependent on each other
-			List<Boolean> portActive = component.checkEnabledness(port,
-					dataTable);
-			logger.trace(
-					"The result of checkEndabledness for component {}: {}.",
-					component, portActive);
->>>>>>> a3d3024c
+
 			HashMap<BIPComponent, Set<Port>> disabledCombinations = new HashMap<BIPComponent, Set<Port>>();
 			for (int i = 0; i < portActive.size(); i++) {
 				disabledCombinations.clear();
