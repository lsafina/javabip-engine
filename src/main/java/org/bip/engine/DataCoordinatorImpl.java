package org.bip.engine;

import java.util.AbstractMap;
import java.util.ArrayList;
import java.util.Collection;
import java.util.HashMap;
import java.util.HashSet;
import java.util.Hashtable;
import java.util.Iterator;
import java.util.List;
import java.util.Map;
import java.util.Map.Entry;
import java.util.Set;

import net.sf.javabdd.BDD;

import org.bip.api.BIPComponent;
import org.bip.api.BIPEngine;
import org.bip.api.Behaviour;
import org.bip.behaviour.Data;
import org.bip.behaviour.Port;
import org.bip.exceptions.BIPEngineException;
import org.bip.glue.BIPGlue;
import org.bip.glue.DataWire;
import org.bip.glue.Requires;
import org.slf4j.Logger;
import org.slf4j.LoggerFactory;

/**
 * There is no need for DataCoordinator interface, just DataCoordinatorImpl will implement BIP engine interface. DataCoordinatorImpl needs BIP
 * coordinator ( BIP Engine again ) that actual does all the computation of BIP engine. DataCoordinatorImpl takes care of only of data querying and
 * passing to BIP executors.
 * 
 * DataCoordinator intercepts call register and inform from BIPExecutor.
 * 
 * @authors: mavridou, zolotukhina
 */

public class DataCoordinatorImpl implements BIPEngine, InteractionExecutor, Runnable, DataCoordinator {

	private Logger logger = LoggerFactory.getLogger(BIPCoordinatorImpl.class);

	private ArrayList<BIPComponent> registeredComponents = new ArrayList<BIPComponent>();

	/**
	 * Helper hashtable with integers representing the local identities of registered components as the keys and the Behaviours of these components as
	 * the values.
	 */
	private Hashtable<BIPComponent, Behaviour> componentBehaviourMapping = new Hashtable<BIPComponent, Behaviour>();
	/**
	 * Helper hashset of the components that have informed in an execution cycle.
	 */
	private Hashtable<BIPComponent, ArrayList<Port>> componentUndecidedPorts = new Hashtable<BIPComponent, ArrayList<Port>>();

	/**
	 * Helper hashtable with strings as keys representing the component type of the registered components and ArrayList of BIPComponent instances that
	 * correspond to the component type specified in the key.
	 */
	private Hashtable<String, ArrayList<BIPComponent>> typeInstancesMapping = new Hashtable<String, ArrayList<BIPComponent>>();

	private ArrayList<DataWire> dataWires;

	/** Number of ports of components registered */
	private int nbPorts;

	/** Number of states of components registered */
	private int nbStates;

	private int count;

	/**
	 * Create instances of all the the Data Encoder and of the BIPCoordinator
	 */
	private DataEncoder dataEncoder = new DataEncoderImpl();
	private BIPCoordinator BIPCoordinator = new BIPCoordinatorImpl();

	private ArrayList<Requires> requires;

	private boolean registrationFinished = false;

	public DataCoordinatorImpl() {
		BIPCoordinator.setInteractionExecutor(this);
		dataEncoder.setDataCoordinator(this);
		dataEncoder.setBehaviourEncoder(BIPCoordinator.getBehaviourEncoderInstance());
		dataEncoder.setEngine(BIPCoordinator.getBDDBIPEngineInstance());
	}

	/**
	 * Sends interactions-glue to the BIP Coordinator Sends data-glue to the Data Encoder.
	 */
	public synchronized void specifyGlue(BIPGlue glue) {
		BIPCoordinator.specifyGlue(glue);
		this.dataWires = glue.dataWires;
		this.requires = glue.requiresConstraints;
		if (dataWires.isEmpty() || dataWires == null) {
			logger.error("Data wires information not specified in XML file, although DataCoordinator is set as the wrapper");
			try {
				throw new BIPEngineException("Data wires information not specified in XML file, although DataCoordinator is set as the wrapper");
			} catch (BIPEngineException e) {
				e.printStackTrace();
				//TODO: re-throw the Exception
			}
		} else {
			try {
<<<<<<< HEAD
				 BIPCoordinator.specifyDataGlue(dataEncoder.specifyDataGlue(dataWires));
=======
				BIPCoordinator.specifyDataGlue(dataEncoder.specifyDataGlue(dataWires));

				// NEW
				// BIPCoordinator.specifyDataGlue(dataEncoder.specifyDataGlue(componentBehaviourMapping, glue));
>>>>>>> 9be30148
			} catch (BIPEngineException e) {
				e.printStackTrace();
			}
		}
		registrationFinished = true;
	}

	public void register(BIPComponent component, Behaviour behaviour) {
		/*
		 * The condition below checks whether the component has already been registered.
		 */
		try {
			if (component == null) {
				throw new BIPEngineException("Registering component must not be null.");
			}
			if (registeredComponents.contains(component)) {
				logger.error("Component " + component.getName() + " has already registered before.");
				throw new BIPEngineException("Component " + component.getName() + " has already registered before.");
			} else {
				registeredComponents.add(component);
				componentBehaviourMapping.put(component, behaviour);
				nbPorts += ((ArrayList<Port>) behaviour.getEnforceablePorts()).size();
				nbStates += ((ArrayList<String>) behaviour.getStates()).size();
				BIPCoordinator.register(component, behaviour);
			}
			ArrayList<BIPComponent> componentInstances = new ArrayList<BIPComponent>();

			/*
			 * If this component type already exists in the hashtable, update the ArrayList of BIPComponents that corresponds to this component type.
			 */
			if (typeInstancesMapping.containsKey(component.getName())) {
				componentInstances.addAll(typeInstancesMapping.get(component.getName()));
			}

			componentInstances.add(component);
			typeInstancesMapping.put(component.getName(), componentInstances);
		} catch (BIPEngineException e) {
			e.printStackTrace();
		}
	}

	public synchronized void inform(BIPComponent component, String currentState, Set<Port> disabledPorts) {
		// for each component store its undecided ports
		componentUndecidedPorts.put(component, getUndecidedPorts(component, currentState, disabledPorts));
		// easy implementation: when all the components have informed
		// TODO the data wiring process does not need all the components having
		// informed
		while (!registrationFinished) {
			;
		}
		// TODO replace by semaphore
		try {
			doInformSpecific(component);
		} catch (BIPEngineException e) {
			e.printStackTrace();
		}
		/*
		 * Inform the BIPCoordinator only after all the informSpecifics
		 * for the particular component have finished
		 */
		BIPCoordinator.inform(component, currentState, disabledPorts);
	}

	public synchronized void informSpecific(BIPComponent decidingComponent, Port decidingPort, Map<BIPComponent, Set<Port>> disabledCombinations) throws BIPEngineException {
		if (disabledCombinations == null) {
			return;
		} else if (disabledCombinations.isEmpty()) {
			logger.warn("No disabled combinations specified in informSpecific for deciding component."+ decidingComponent.getName() +" for deciding port "+decidingPort.id + " Map of disabledCombinations is empty.");
			return;
		} else if (!registeredComponents.contains(decidingComponent)) {
			try {
				logger.error("Deciding component specified in informSpecific is not in the list of registered components");
				throw new BIPEngineException("Deciding component specified in informSpecific is not in the list of registered components");
			} catch (BIPEngineException e) {
				e.printStackTrace();
			}
		} else {
			ArrayList<Port> componentPorts = (ArrayList<Port>) componentBehaviourMapping.get(decidingComponent).getEnforceablePorts();
			if (!componentPorts.contains(decidingPort)) {
				try {
					logger.error("Deciding port {} in informSpecific is not specified in the behaviour of the deciding component {}.", decidingPort, decidingComponent.getName());
					throw new BIPEngineException("Deciding port in informSpecific is not specified in the behaviour of the deciding component.");
				} catch (BIPEngineException e) {
					e.printStackTrace();
				}

			} else {
				Iterator<BIPComponent> disabledComponents = disabledCombinations.keySet().iterator();
				while (disabledComponents.hasNext()) {
					BIPComponent component = disabledComponents.next();
					if (!registeredComponents.contains(component)) {
						logger.error("Component " + component.getName() + " specified in the disabledCombinations of informSpecific was not registered.");
						throw new BIPEngineException("Component " + component.getName() + " specified in the disabledCombinations of informSpecific was not registered.");
					}
				}
				BIPCoordinator.informSpecific(dataEncoder.informSpecific(decidingComponent, decidingPort, disabledCombinations));

			}
		}
	}

	/**
	 * BDDBIPEngine informs the BIPCoordinator for the components (and their associated ports) that are part of the same chosen interaction.
	 * 
	 * Through this function all the components need to be notified. If they are participating in an interaction then their port to be fired is sent
	 * to them through the execute function of the BIPExecutor. If they are not participating in an interaction then null is sent to them.
	 * 
	 * @throws BIPEngineException
	 */
	public void executeInteractions(Iterable<Map<BIPComponent, Iterable<Port>>> portsToFire) throws BIPEngineException {
		this.count++;
		Iterator<Map<BIPComponent, Iterable<Port>>> interactionsToFire = portsToFire.iterator();
		Hashtable<Entry<BIPComponent, Port>, Hashtable<String, Object>> requiredDataMapping = new Hashtable<Entry<BIPComponent, Port>, Hashtable<String, Object>>();

		/**
		 * This is a list of components participating in the chosen-by-the-engine interactions. This keeps track of the chosen components in order to
		 * differentiate them from the non chosen ones. Through this function all the components need to be notified. Either by sending null to them
		 * or the port to be fired.
		 */
		ArrayList<BIPComponent> enabledComponents = new ArrayList<BIPComponent>();
		while (interactionsToFire.hasNext()) {
			Map<BIPComponent, Iterable<Port>> oneInteraction = interactionsToFire.next();
			Iterator<BIPComponent> interactionComponents = oneInteraction.keySet().iterator();
			while (interactionComponents.hasNext()) {

				BIPComponent component = interactionComponents.next();
				enabledComponents.add(component);
				Iterator<Port> compPortsToFire = oneInteraction.get(component).iterator();

				logger.debug("For component {} the ports are {}. ", component.getName(), oneInteraction.get(component));
				/*
				 * If the Iterator<Port> is null or empty for a chosen component, throw an exception. This should not happen.
				 */
				if (compPortsToFire == null || !compPortsToFire.hasNext()) {
					try {
						logger.error("In a chosen by the engine interaction, associated to component " + component.getName() + " is a null or empty list of ports to be fired.");
						throw new BIPEngineException("Exception in thread: " + Thread.currentThread().getName() + " In a chosen by the engine interaction, associated to component "
								+ component.getName() + " is a null or empty list of ports to be fired.");
					} catch (BIPEngineException e) {
						e.printStackTrace();
						throw e;
					}
				} else {
					while (compPortsToFire.hasNext()) {
						Port port = compPortsToFire.next();
						/*
						 * If the port is null or empty for a chosen component, throw an exception. This should not happen.
						 */
						if (port == null || port.id.isEmpty()) {
							try {
								logger.error("In a chosen by the engine interaction, associated to component " + component.getName() + " the port to be fired is null or empty.");
								throw new BIPEngineException("Exception in thread: " + Thread.currentThread().getName() + " In a chosen by the engine interaction, associated to component "
										+ component.getName() + " the port to be fired is null or empty.");
							} catch (BIPEngineException e) {
								e.printStackTrace();
								throw e;
							}
						}
						// Find out which components are sending data to this component
						Iterable<Data> portToDataInForTransition = componentBehaviourMapping.get(component).portToDataInForTransition(port);
						// System.err.println("Data on transition " + port.id + ": " + portToDataInForTransition);
						Hashtable<String, Object> nameToValue = new Hashtable<String, Object>();
						Entry<BIPComponent, Port> key = new AbstractMap.SimpleEntry<BIPComponent, Port>(component, port);
						// if there is no data required, put empty values and continue
						if (portToDataInForTransition == null || !portToDataInForTransition.iterator().hasNext()) {
							requiredDataMapping.put(key, nameToValue);
							continue;
						}
						for (Data dataItem : portToDataInForTransition) {
							logger.info("Component {} execute port with inData {}", component.getName(), dataItem.name());
							for (BIPComponent aComponent : oneInteraction.keySet()) {
								if (component.equals(aComponent)) {
									continue;
								}
								String dataOutName = dataIsProvided(aComponent, component, dataItem.name(), oneInteraction.get(aComponent));

								if (dataOutName != null && !dataOutName.isEmpty()) {
									Object dataValue = aComponent.getData(dataOutName, dataItem.type());
									logger.info("GETTING DATA: from component " + aComponent.getName() + " the value " + dataValue);
									nameToValue.put(dataItem.name(), dataValue);
									break;
								}
							}
						}
						logger.debug("Data<->value table: {}", nameToValue);

						requiredDataMapping.put(key, nameToValue);
					}
				}
			}
		}
		// TODO merge this loop with the upper one
		for (Map<BIPComponent, Iterable<Port>> combination : portsToFire) {
			for (Entry<BIPComponent, Iterable<Port>> combinationEntry : combination.entrySet()) {
				BIPComponent component = combinationEntry.getKey();
				for (Port port : combinationEntry.getValue()) {
					component.execute(port.id, getData(requiredDataMapping, component, port));
				}
			}
		}
		/*
		 * send null to the components that are not part of the overall interaction
		 */
		for (BIPComponent component : registeredComponents) {
			if (!enabledComponents.contains(component)) {
				component.execute(null);
			}
		}
	}

	private Map<String, ?> getData(Hashtable<Entry<BIPComponent, Port>, Hashtable<String, Object>> requiredDataMapping, BIPComponent component, Port port) {
		for (Entry<BIPComponent, Port> entry : requiredDataMapping.keySet()) {
			if (component.equals(entry.getKey()) && port.equals(entry.getValue())) {
				return requiredDataMapping.get(entry);
			}
		}
		return null;
	}

	private String dataIsProvided(BIPComponent providingComponent, BIPComponent requiringComponent, String dataName, Iterable<Port> port) {
		for (DataWire wire : this.dataWires) {
			if (wire.isIncoming(dataName, componentBehaviourMapping.get(requiringComponent).getComponentType())
					&& wire.from.specType.equals(componentBehaviourMapping.get(providingComponent).getComponentType())) {
				Set<Port> portsProviding = componentBehaviourMapping.get(providingComponent).getDataOut(wire.from.id).allowedPorts();
				for (Port p : port) {
					for (Port inport : portsProviding) {
						if (inport.id.equals(p.id) && inport.specType.equals(p.specType)) {
							return wire.from.id;
						}
					}
				}
			}
		}
		return "";
	}

	public void run() {
		// TODO: unregister components and notify the component that the engine
		// is not working
		// for (BIPComponent component : identityMapping.values()) {
		// component.deregister();
		// }
		componentBehaviourMapping.clear();
		return;
	}

	public void start() {
		BIPCoordinator.start();
	}

	public void stop() {
		BIPCoordinator.stop();
	}

	public void execute() {
		BIPCoordinator.execute();
	}

	private void doInformSpecific(BIPComponent component) throws BIPEngineException {
		// mapping port <-> data it needs for computing guards
		Map<Port, Set<Data>> portToDataInNeededByGuards = componentBehaviourMapping.get(component).portToDataInForGuard();
		// for each undecided port of each component :
		for (Port port : componentUndecidedPorts.get(component)) {
			// get list of DataIn needed for its guards
			Iterable<Data> dataIn = portToDataInNeededByGuards.get(port);

			if (!dataIn.iterator().hasNext()) {
				// if the data is empty, then the port is enabled. just send it.
				this.informSpecific(component, port, new HashMap<BIPComponent, Set<Port>>());
				continue;
			}
			// for each data its different evaluations
			Hashtable<String, ArrayList<Object>> dataEvaluation = new Hashtable<String, ArrayList<Object>>();
			// list of data structures build upon receiving the data value
			ArrayList<DataContainer> dataList = new ArrayList<DataContainer>();
			// for each DataIn variable get info which components provide it as their outData
			for (Data inDataItem : dataIn) {
				// mapping dataValue - components giving this value
				for (DataWire wire : this.dataWires) {
					// for this dataVariable: all the values that it can take
					ArrayList<Object> dataValues = new ArrayList<Object>();
					if (wire.isIncoming(inDataItem.name(), componentBehaviourMapping.get(component).getComponentType())) {
						// for each component of this type, call getData
						for (BIPComponent aComponent : getBIPComponentInstances(wire.from.specType)) {
							// for now, it is not allowed to have data from itself
							// without this condition there are some disturbances in the engine
							if (component.equals(aComponent)) {
								continue;
							}
							// TODO check data is available
							Object inValue = aComponent.getData(wire.from.id, inDataItem.type());
							// get data out variable in order to get the ports
							Data dataOut = componentBehaviourMapping.get(aComponent).getDataOut(wire.from.id);
							// if the allowed ports of the given data out do not contain our port, do not add this data
							// if (!(dataOut.allowedPorts().contains(port))) {
							// continue;
							// }
							dataList.add(new DataContainer(inDataItem, inValue, aComponent, dataOut.allowedPorts()));
							dataValues.add(inValue);

						}
					}
					dataEvaluation.put(inDataItem.name(), dataValues);
				}
			}

			ArrayList<ArrayList<DataContainer>> containerList = getDataValueTable(dataList);
			print(containerList, component);
			ArrayList<Map<String, Object>> dataTable = createDataTable(containerList);

			// the result provided must have the same order - put comment
			// containerList and portActive are dependant on each other
			// TODO change getEnabledness: if data null, return false
			ArrayList<Boolean> portActive = (ArrayList<Boolean>) component.checkEnabledness(port, dataTable);
			logger.debug("The result of checkEndabledness for component {}: {}.", component.getName(), portActive);
			HashMap<BIPComponent, Set<Port>> disabledCombinations = new HashMap<BIPComponent, Set<Port>>();
			for (int i = 0; i < portActive.size(); i++) {
				disabledCombinations.clear();
				if (!(portActive.get(i))) {
					ArrayList<DataContainer> dataContainer = containerList.get(i);
					for (DataContainer dc : dataContainer) {
						logger.info(this.count + " CONTAINER CHOSEN: For deciding " + component.hashCode() + " and " + port.id + " disabled is " + dc.component().hashCode() + " with ports "
								+ dc.ports());
						disabledCombinations.put(dc.component(), dc.ports());
					}
				}
				this.informSpecific(component, port, disabledCombinations);
			}

		}
	}

	private void print(ArrayList<ArrayList<DataContainer>> containerList, BIPComponent component) {
		for (ArrayList<DataContainer> dataList : containerList) {
			for (DataContainer container : dataList) {
				logger.info(this.count + " Deciding " + component.hashCode() + ", Providing " + container.component().hashCode() + " the value " + container.value());
			}
		}

	}

	private ArrayList<Map<String, Object>> createDataTable(ArrayList<ArrayList<DataContainer>> containerList) {
		ArrayList<Map<String, Object>> dataTable = new ArrayList<Map<String, Object>>();
		for (ArrayList<DataContainer> container : containerList) {
			Map<String, Object> row = new Hashtable<String, Object>();
			for (DataContainer dc : container) {
				row.put(dc.name(), dc.value());
			}
			dataTable.add(row);
		}
		return dataTable;
	}

	private ArrayList<ArrayList<DataContainer>> getDataValueTable(ArrayList<DataContainer> dataList) {
		ArrayList<ArrayList<DataContainer>> result = new ArrayList<ArrayList<DataContainer>>();

		if (dataList == null || dataList.isEmpty()) {
			// throw exception
			return null;
		}
		ArrayList<ArrayList<DataContainer>> sortedList = getListList(dataList);

		// for one bipData get iterator over its values
		ArrayList<DataContainer> entry = sortedList.get(0);
		Iterator<DataContainer> iterator = entry.iterator();

		// for each value of this first bipData
		while (iterator.hasNext()) {
			// create one map, where
			// all the different pairs name<->value will be stored
			// put there the current value of the first bipData
			ArrayList<DataContainer> dataRow = new ArrayList<DataContainer>();
			dataRow.add(iterator.next());

			// remove the current data from the initial data table
			// so that it is not treated again further
			sortedList.remove(entry);
			// treat the other bipData variables
			result.addAll(getNextTableRow(sortedList, dataRow));
			// restore the current data
			sortedList.add(entry);
			// dataEvaluation.put(keyCopy, valuesCopy);
		}
		return result;
	}

	private ArrayList<ArrayList<DataContainer>> getNextTableRow(ArrayList<ArrayList<DataContainer>> sortedList, ArrayList<DataContainer> dataRow) {
		ArrayList<ArrayList<DataContainer>> result = new ArrayList<ArrayList<DataContainer>>();
		// if there is no more data left, it means we have constructed one map
		// of all the bipData variables
		if (sortedList == null || sortedList.isEmpty()) {
			result.add(dataRow);
			return result;
		}

		// for one bipData get iterator over its values
		ArrayList<DataContainer> entry = sortedList.iterator().next();
		Iterator<DataContainer> iterator = entry.iterator();

		// for each value of this bipData
		while (iterator.hasNext()) {
			// create a new map, where
			// all the different pairs name<->value will be stored
			// copy there all the previous values
			// (this must be done to escape
			// change of one variable that leads to change of all its copies
			ArrayList<DataContainer> thisRow = new ArrayList<DataContainer>();
			thisRow.addAll(dataRow);
			// put there the current value of the bipData
			thisRow.add(iterator.next());

			// remove the current data from the initial data table
			// so that it is not treated again further
			// String keyCopy = entry.getKey();
			sortedList.remove(entry);
			// ArrayList<Object> valuesCopy = dataEvaluation.remove(keyCopy);
			// treat the other bipData variables
			result.addAll(getNextTableRow(sortedList, thisRow));
			// restore the current data
			sortedList.add(entry);
			// dataEvaluation.put(keyCopy, valuesCopy);
		}
		return result;
	}

	private ArrayList<ArrayList<DataContainer>> getListList(ArrayList<DataContainer> list) {
		ArrayList<ArrayList<DataContainer>> result = new ArrayList<ArrayList<DataContainer>>();

		while (!list.isEmpty()) {
			ArrayList<DataContainer> oneDataList = new ArrayList<DataContainer>();
			DataContainer data = list.get(0);
			oneDataList.add(data);
			list.remove(data);
			for (DataContainer d : list) {
				if (d.name().equals(data.name())) {
					oneDataList.add(d);
				}
			}
			list.removeAll(oneDataList);
			result.add(oneDataList);
		}
		return result;
	}

	/**
	 * This function takes the structure build from data received from the executors and changes it to the structure with which the executor can be
	 * questioned vie checkEnabledness method
	 * 
	 * @param dataEvaluation
	 *            Table bipData <-> possible evaluations
	 * @return List of all possible entries, where each entry consists of the same number of pairs bipData <-> value
	 */
	private Iterable<Map<String, Object>> getDataValueTable(Hashtable<String, ArrayList<Object>> dataEvaluation) {
		ArrayList<Map<String, Object>> result = new ArrayList<Map<String, Object>>();

		if (dataEvaluation == null || dataEvaluation.entrySet().isEmpty()) {
			// throw exception
			return null;
		}

		// for one bipData get iterator over its values
		Entry<String, ArrayList<Object>> entry = dataEvaluation.entrySet().iterator().next();
		Iterator<Object> iterator = entry.getValue().iterator();

		// for each value of this first bipData
		while (iterator.hasNext()) {
			// create one map, where
			// all the different pairs name<->value will be stored
			// put there the current value of the first bipData
			Hashtable<String, Object> dataRow = new Hashtable<String, Object>();
			String keyCopy = entry.getKey();
			dataRow.put(keyCopy, iterator.next());

			// remove the current data from the initial data table
			// so that it is not treated again further
			ArrayList<Object> valuesCopy = dataEvaluation.remove(keyCopy);
			// treat the other bipData variables
			result.addAll(getNextTableRow(dataEvaluation, dataRow));
			// restore the current data
			dataEvaluation.put(keyCopy, valuesCopy);
		}
		return result;
	}

	/**
	 * This function helps the function getDataValueTable to transform the structure for the checkEnabledness method
	 * 
	 * @param dataEvaluation
	 *            Table bipData <-> possible evaluations
	 * @param dataRow
	 *            The current row of bipData <-> value pairs already treated that needs to be augmented
	 * @return List of possible entries, where each entry consists of the a number of pairs bipData <-> value
	 */
	private Collection<Map<String, Object>> getNextTableRow(Hashtable<String, ArrayList<Object>> dataEvaluation, Map<String, Object> dataRow) {
		ArrayList<Map<String, Object>> result = new ArrayList<Map<String, Object>>();
		// if there is no more data left, it means we have constructed one map
		// of all the bipData variables
		if (dataEvaluation == null || dataEvaluation.entrySet().isEmpty()) {
			result.add(dataRow);
			return result;
		}

		// for one bipData get iterator over its values
		Entry<String, ArrayList<Object>> entry = dataEvaluation.entrySet().iterator().next();
		Iterator<Object> iterator = entry.getValue().iterator();

		// for each value of this bipData
		while (iterator.hasNext()) {
			// create a new map, where
			// all the different pairs name<->value will be stored
			// copy there all the previous values
			// (this must be done to escape
			// change of one variable that leads to change of all its copies
			Map<String, Object> thisRow = new Hashtable<String, Object>();
			thisRow.putAll(dataRow);
			// put there the current value of the bipData
			thisRow.put(entry.getKey(), iterator.next());

			// remove the current data from the initial data table
			// so that it is not treated again further
			String keyCopy = entry.getKey();
			ArrayList<Object> valuesCopy = dataEvaluation.remove(keyCopy);
			// treat the other bipData variables
			result.addAll(getNextTableRow(dataEvaluation, thisRow));
			// restore the current data
			dataEvaluation.put(keyCopy, valuesCopy);
		}
		return result;
	}

	private ArrayList<Port> getUndecidedPorts(BIPComponent component, String currentState, Set<Port> disabledPorts) {
		ArrayList<Port> undecidedPorts = new ArrayList<Port>();
		Behaviour behaviour = componentBehaviourMapping.get(component);
		boolean portIsDisabled = false;
		// for each port that we have
		Set<Port> currentPorts = behaviour.getStateToPorts().get(currentState);
		for (Port port : currentPorts) {
			// TODO rewrite with sets after fixing port equals
			for (Port disabledPort : disabledPorts) {
				// if it is equal to one of the disabled ports, we mark it as
				// disabled and do not add to the collection of undecided
				if (port.id.equals(disabledPort.id)) {
					portIsDisabled = true;
					break;
				}
			}
			if (!portIsDisabled) {
				undecidedPorts.add(port);
			}
			portIsDisabled = false;
		}
		logger.debug("For component {} the undecided ports are {}. " + component.getName(), undecidedPorts);
		return undecidedPorts;
	}

	/**
	 * For this component, find out which ports of it provide this dataOut Independent of the instance of component
	 * 
	 * @param disabledComponent
	 * @param dataOut
	 * @return
	 */
	public Iterable<Port> getDataOutPorts(BIPComponent disabledComponent, Port decidingPort) {
		ArrayList<Port> dataOutPorts = new ArrayList<Port>();
		ArrayList<Requires> requires = this.requires;
		logger.info("Requires size: " + requires.size());
		logger.info("deciding Port: " + decidingPort.id + "of deciding Component: " + decidingPort.specType);
		logger.info("disabledComponent: " + disabledComponent.getName());
		for (Requires oneRequireRule : requires) {
			if (oneRequireRule.effect.id.equals(decidingPort.id) && oneRequireRule.effect.specType.equals(decidingPort.specType)) {
				logger.info("One Require rule found");
				List<List<Port>> requireRuleCauses = oneRequireRule.causes;
				for (List<Port> orPorts : requireRuleCauses) {
					for (Port port : orPorts) {
						if (port.specType.equals(disabledComponent.getName())) {
							dataOutPorts.add(port);
						}
					}
				}
			}
		}
		return dataOutPorts;
	}

	/**
	 * Helper function that returns the registered component instances that correspond to a component type.
	 * 
	 * @throws BIPEngineException
	 */
	public Iterable<BIPComponent> getBIPComponentInstances(String type) throws BIPEngineException {
		ArrayList<BIPComponent> instances = typeInstancesMapping.get(type);
		if (instances == null) {
			try {
				logger.error("No registered component instances for the: {} ", type
						+ " component type. Possible reasons: The name of the component instances was specified in another way at registration.");
				throw new BIPEngineException("Exception in thread " + Thread.currentThread().getName() + " No registered component instances for the component type: " + type
						+ "Possible reasons: The name of the component instances was specified in another way at registration.");
			} catch (BIPEngineException e) {
				e.printStackTrace();
				throw e;
			}
		}
		return instances;
	}

	/**
	 * Helper function that given a component returns the corresponding behaviour as a Behaviour Object.
	 */
	public Behaviour getBehaviourByComponent(BIPComponent component) {
		return componentBehaviourMapping.get(component);
	}

	/**
	 * Helper function that returns the total number of ports of the registered components.
	 */
	public int getNoPorts() {
		return nbPorts;
	}

	/**
	 * Helper function that returns the total number of states of the registered components.
	 */
	public int getNoStates() {
		return nbStates;
	}

}<|MERGE_RESOLUTION|>--- conflicted
+++ resolved
@@ -102,14 +102,11 @@
 			}
 		} else {
 			try {
-<<<<<<< HEAD
+				/*
+				 * Send the information about the dataWires to the DataEncoder to create the d-variables BDD nodes.
+				 */
 				 BIPCoordinator.specifyDataGlue(dataEncoder.specifyDataGlue(dataWires));
-=======
-				BIPCoordinator.specifyDataGlue(dataEncoder.specifyDataGlue(dataWires));
-
-				// NEW
-				// BIPCoordinator.specifyDataGlue(dataEncoder.specifyDataGlue(componentBehaviourMapping, glue));
->>>>>>> 9be30148
+
 			} catch (BIPEngineException e) {
 				e.printStackTrace();
 			}
@@ -157,10 +154,14 @@
 		// easy implementation: when all the components have informed
 		// TODO the data wiring process does not need all the components having
 		// informed
+		// TODO replace by semaphore
+		/*
+		 * If all components have not finished registering the informSpecific cannot be done:
+		 * In the informSpecific information is required from all the registered components.
+		 */
 		while (!registrationFinished) {
-			;
-		}
-		// TODO replace by semaphore
+		}
+		
 		try {
 			doInformSpecific(component);
 		} catch (BIPEngineException e) {
@@ -177,6 +178,9 @@
 		if (disabledCombinations == null) {
 			return;
 		} else if (disabledCombinations.isEmpty()) {
+			/*
+			 * Not really sure that this warning is needed here.
+			 */
 			logger.warn("No disabled combinations specified in informSpecific for deciding component."+ decidingComponent.getName() +" for deciding port "+decidingPort.id + " Map of disabledCombinations is empty.");
 			return;
 		} else if (!registeredComponents.contains(decidingComponent)) {
@@ -666,7 +670,9 @@
 	}
 
 	/**
+	 * Helper function:
 	 * For this component, find out which ports of it provide this dataOut Independent of the instance of component
+	 * If this function is nowhere used: delete it
 	 * 
 	 * @param disabledComponent
 	 * @param dataOut
